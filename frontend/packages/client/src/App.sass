--- conflicted
+++ resolved
@@ -199,14 +199,10 @@
 	.message-container, .communities
 		margin-bottom: 1.5rem
 // custom radio buttons
-<<<<<<< HEAD
 .radio.is-disabled
 	cursor: default !important
 	pointer-events: none
-label > input[type="radio"]
-=======
 label > input[type="radio"].yellow-radio
->>>>>>> 85ab2c08
 	display: none
 label > input[type="radio"].yellow-radio + *::before
 	content: ""
