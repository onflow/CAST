--- conflicted
+++ resolved
@@ -19,17 +19,8 @@
   const fieldsObj = Object.assign(
     {},
     stepOne.initialValues,
-<<<<<<< HEAD
-    {
-      choices: [],
-      tabOption: 'text-based',
-      voteType: 'single-choice',
-    },
-    pick(stepData || {}, stepOne.formFields)
-=======
     pick(stepData || {}, stepOne.formFields),
     { communityId }
->>>>>>> 87b0a363
   );
 
   const { register, handleSubmit, formState, control } = useForm({
@@ -37,8 +28,6 @@
     defaultValues: fieldsObj,
     resolver: yupResolver(stepOne.Schema),
   });
-
-  const voteType = useWatch({ control, name: 'voteType' });
 
   const onSubmit = (data) => {
     onDataChange(data);
@@ -92,237 +81,9 @@
           </p>
           <Editor name="body" control={control} error={errors['body']} />
         </div>
-<<<<<<< HEAD
-        <div className="border-light rounded-lg columns is-flex-direction-column is-mobile m-0 p-6 mb-6">
-          <h4 className="title is-5 mb-2">Voting Strategy</h4>
-          <p className="has-text-grey mb-5">
-            Select a strategy for how voting power is calculated. Voting
-            strategies are set by community admins.
-          </p>
-          <Dropdown
-            label="Select from drop-down menu"
-            name="strategy"
-            margin="mt-4"
-            options={
-              votingStrategies?.map((vs) => ({
-                label: vs.name,
-                value: vs.key,
-              })) ?? []
-            }
-            disabled={isSubmitting || votingStrategies.length === 0}
-            control={control}
-          />
-          {defaultValueStrategy && (
-            <>
-              <Input
-                placeholder="Minimum Balance"
-                classNames="rounded-sm border-light p-3 column is-full"
-                containerClassNames="mt-4 mb-4"
-                register={register}
-                error={errors['minBalance']}
-                name="minBalance"
-              />
-              <Input
-                placeholder="Maximum Weight"
-                classNames="rounded-sm border-light p-3 column is-full"
-                containerClassNames="mb-4"
-                register={register}
-                error={errors['maxWeight']}
-                name="maxWeight"
-              />
-            </>
-          )}
-        </div>
-        <div className="border-light rounded-lg columns is-flex-direction-column is-mobile m-0 p-6 mb-6">
-          <h4 className="title is-5 mb-2">Type of Voting</h4>
-          <p className="has-text-grey mb-5">
-            Select the type of voting you would like to use for this proposal.
-            To learn more about these options,{' '}
-            <a
-              target="_blank"
-              rel="noreferrer noopener"
-              href="https://docs.cast.fyi"
-              className="is-underlined has-text-grey"
-            >
-              check out our FAQ
-            </a>
-            .
-          </p>
-          <div>
-            <div
-              className={`border-light rounded-sm is-flex is-align-items-center m-0 p-0 mb-4 cursor-pointer ${
-                voteType === 'single-choice' ? 'border-grey' : 'border-light'
-              }`}
-              onClick={() => setValue('voteType', 'single-choice')}
-            >
-              <div className="p-4">
-                <div className="is-flex is-align-items-center mr-2">
-                  <div className="is-flex is-align-items-center mr-2">
-                    <label className="radio is-flex">
-                      <input
-                        {...register('voteType')}
-                        type="radio"
-                        value="single-choice"
-                        className="green-radio"
-                      />
-                      <span />
-                    </label>
-                  </div>
-                </div>
-              </div>
-              <div className="py-5 pr-5">
-                <h5 className="title is-6 mb-2">Single Choice Voting</h5>
-                <p>
-                  Voters can only vote on one option and all options are
-                  customized by proposal creator.
-                </p>
-              </div>
-              <div className="has-background-light-grey p-4 is-hidden-mobile rounded-sm-br rounded-sm-tr is-flex is-flex-direction-column is-align-self-stretch is-justify-content-center ">
-                {SingleVoteExample}
-              </div>
-            </div>
-            <div
-              className={`border-light rounded-sm is-flex is-align-items-center m-0 p-0 cursor-pointer ${
-                voteType === 'ranked-choice' ? 'border-grey' : 'border-light'
-              }`}
-              onClick={() => setValue('voteType', 'ranked-choice')}
-            >
-              <div className="p-4">
-                <div className="is-flex is-align-items-center mr-2">
-                  <label className="radio is-flex">
-                    <input
-                      {...register('voteType')}
-                      type="radio"
-                      value="ranked-choice"
-                      className="green-radio"
-                    />
-                    <span />
-                  </label>
-                </div>
-              </div>
-              <div className="py-5 pr-5">
-                <h5 className="title is-6 mb-2">Ranked Voting</h5>
-                <p>
-                  Voters may select and rank any number of choices. Choices are
-                  randomized by default.
-                </p>
-              </div>
-              <div className="has-background-light-grey p-4 is-hidden-mobile rounded-sm-br rounded-sm-tr is-flex is-flex-direction-column is-align-self-stretch is-justify-content-center">
-                {RankedVoteExample}
-              </div>
-            </div>
-          </div>
-        </div>
-        <div className="border-light rounded-lg columns is-flex-direction-column is-mobile m-0 p-6 mb-6">
-          <h4 className="title is-5 mb-2">
-            Choices <span className="has-text-danger">*</span>
-          </h4>
-          {voteType === 'single-choice' ? (
-            <p className="has-text-grey mb-4">
-              Provide the specific options you’d like to cast votes for. Use
-              Text-based presentation for choices that are described in words.
-              Use Visual for side-by-side visual options represented by images.
-            </p>
-          ) : (
-            <p className="has-text-grey mb-4">
-              Provide the specific options you’d like to cast votes for. Ranked
-              Choice Voting currently only supports Text-based presentation for
-              choices that are described in words.
-            </p>
-          )}
-          <ChoiceOptionCreator
-            setValue={setValue}
-            error={errors['choices']}
-            fieldName="choices"
-            register={register}
-            control={control}
-            clearErrors={clearErrors}
-            voteType={voteType}
-          />
-        </div>
-=======
->>>>>>> 87b0a363
       </div>
     </Form>
   );
 };
 
-const SingleVoteExample = (
-  <>
-    <div
-      className="is-flex is-align-items-center mb-1"
-      style={{ whiteSpace: 'nowrap' }}
-    >
-      <div
-        className="rounded-full has-background-grey has-text-white mr-2 is-flex is-align-items-center is-justify-content-center"
-        style={{ width: 12, height: 12 }}
-      ></div>
-      <span className="smaller-text">Option A</span>
-    </div>
-    <div
-      className="is-flex is-align-items-center mb-1"
-      style={{ whiteSpace: 'nowrap' }}
-    >
-      <div
-        className="rounded-full has-background-grey has-text-white mr-2 is-flex is-align-items-center is-justify-content-center"
-        style={{ width: 12, height: 12 }}
-      >
-        <span style={{ fontSize: 8, paddingTop: 1 }}>&#x2713;</span>
-      </div>
-      <span className="smaller-text">Option B</span>
-    </div>
-    <div
-      className="is-flex is-align-items-center"
-      style={{ whiteSpace: 'nowrap' }}
-    >
-      <div
-        className="rounded-full has-background-grey has-text-white mr-2 is-flex is-align-items-center is-justify-content-center"
-        style={{ width: 12, height: 12 }}
-      ></div>
-      <span className="smaller-text">Option C</span>
-    </div>
-  </>
-);
-
-const RankedVoteExample = (
-  <>
-    <div
-      className="is-flex is-align-items-center mb-1"
-      style={{ whiteSpace: 'nowrap' }}
-    >
-      <div
-        className="rounded-full has-background-grey has-text-white mr-2 is-flex is-align-items-center is-justify-content-center"
-        style={{ width: 12, height: 12 }}
-      >
-        <span style={{ fontSize: 7, paddingTop: 1 }}>1</span>
-      </div>
-      <span className="smaller-text">Option C</span>
-    </div>
-    <div
-      className="is-flex is-align-items-center mb-1"
-      style={{ whiteSpace: 'nowrap' }}
-    >
-      <div
-        className="rounded-full has-background-grey has-text-white mr-2 is-flex is-align-items-center is-justify-content-center"
-        style={{ width: 12, height: 12 }}
-      >
-        <span style={{ fontSize: 7, paddingTop: 1 }}>2</span>
-      </div>
-      <span className="smaller-text">Option B</span>
-    </div>
-    <div
-      className="is-flex is-align-items-center"
-      style={{ whiteSpace: 'nowrap' }}
-    >
-      <div
-        className="rounded-full has-background-grey has-text-white mr-2 is-flex is-align-items-center is-justify-content-center"
-        style={{ width: 12, height: 12 }}
-      >
-        <span style={{ fontSize: 7, paddingTop: 1 }}>3</span>
-      </div>
-      <span className="smaller-text">Option A</span>
-    </div>
-  </>
-);
-
 export default StepOne;