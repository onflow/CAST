--- conflicted
+++ resolved
@@ -94,13 +94,8 @@
       });
     }
     // call if value as true
-<<<<<<< HEAD
-    isUpdatingImage && setIsUpdatingImage(false);
-    isUpdatingBanner && setIsUpdatingBanner(false);
-=======
     setIsUpdatingImage(false);
     setIsUpdatingBanner(false);
->>>>>>> 366de0b1
   };
 
   return (
