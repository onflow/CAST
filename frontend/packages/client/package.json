--- conflicted
+++ resolved
@@ -8,10 +8,7 @@
     "@onflow/fcl": "^0.0.77",
     "@onflow/six-transfer-tokens": "0.0.8",
     "bulma": "0.9.3",
-<<<<<<< HEAD
-=======
     "bulma-popover": "^1.1.1",
->>>>>>> 842a4ea4
     "classnames": "^2.2.6",
     "cookies-js": "^1.2.3",
     "date-fns": "^2.28.0",
