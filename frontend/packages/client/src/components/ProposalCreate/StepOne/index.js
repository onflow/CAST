--- conflicted
+++ resolved
@@ -6,16 +6,12 @@
   useRef,
 } from "react";
 import { Editor } from "react-draft-wysiwyg";
-<<<<<<< HEAD
-import { EditorState, AtomicBlockUtils } from "draft-js";
-=======
 import {
   EditorState,
   ContentBlock,
   AtomicBlockUtils,
   Modifier,
 } from "draft-js";
->>>>>>> c9b26715
 import { useVotingStrategies } from "hooks";
 import { useModalContext } from "contexts/NotificationModal";
 import { Dropdown, Error, UploadImageModal } from "components";
@@ -125,8 +121,6 @@
     defaultTargetOption: "_blank",
   };
 
-<<<<<<< HEAD
-=======
   const styleMap = {
     IMAGE_CAPTION: {
       fontFamily: "Arimo",
@@ -136,7 +130,6 @@
     },
   };
 
->>>>>>> c9b26715
   const { strategy } = stepData ?? {};
 
   useEffect(() => {
@@ -234,15 +227,11 @@
 
   // function to update editor state
   // used to insert more than one image at the time
-<<<<<<< HEAD
-  function updateEditorState(editorState, { src, height, width, alt }) {
-=======
   function updateEditorState(
     editorState,
     { src, height, width, alt },
     caption
   ) {
->>>>>>> c9b26715
     const entityKey = editorState
       .getCurrentContent()
       .createEntity("IMAGE", "MUTABLE", {
@@ -252,23 +241,12 @@
         alt,
       })
       .getLastCreatedEntityKey();
-<<<<<<< HEAD
-    // new Editor State
-    const newEditorState = AtomicBlockUtils.insertAtomicBlock(
-=======
 
     const newEditorStateWidthImage = AtomicBlockUtils.insertAtomicBlock(
->>>>>>> c9b26715
       editorState,
       entityKey,
       " "
     );
-<<<<<<< HEAD
-    return newEditorState;
-  }
-
-  const addImagesToEditor = (images, captionValue) => {
-=======
 
     const contentState = newEditorStateWidthImage.getCurrentContent();
     const selectionState = newEditorStateWidthImage.getSelection();
@@ -289,19 +267,10 @@
 
   const addImagesToEditor = (images, captionValues) => {
     // captionValue
->>>>>>> c9b26715
     let tempEditorState = localEditorState;
 
     for (let index = 0; index < images.length; index++) {
       const image = images[index];
-<<<<<<< HEAD
-      tempEditorState = updateEditorState(tempEditorState, {
-        src: image.imageUrl,
-        height: "auto",
-        width: "auto",
-        alt: captionValue,
-      });
-=======
       const caption = captionValues[index];
       tempEditorState = updateEditorState(
         tempEditorState,
@@ -313,7 +282,6 @@
         },
         caption
       );
->>>>>>> c9b26715
     }
     setLocalEditorState(tempEditorState);
     setShowUploadImagesModal(false);
@@ -368,10 +336,7 @@
             editorClassName="px-4"
             onEditorStateChange={onEditorChange}
             toolbarCustomButtons={[<AddImageOption addImage={addImage} />]}
-<<<<<<< HEAD
-=======
             customStyleMap={styleMap}
->>>>>>> c9b26715
           />
         </div>
         <div className="border-light rounded-lg columns is-flex-direction-column is-mobile m-0 p-6 mb-6">
