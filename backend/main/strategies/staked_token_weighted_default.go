package strategies

import (
	"fmt"
	"math"

	"github.com/DapperCollectives/CAST/backend/main/models"
	"github.com/DapperCollectives/CAST/backend/main/shared"
	s "github.com/DapperCollectives/CAST/backend/main/shared"
	"github.com/jackc/pgx/v4"
	"github.com/rs/zerolog/log"
)

type StakedTokenWeightedDefault struct {
	shared.StrategyStruct
}

<<<<<<< HEAD
func (s *StakedTokenWeightedDefault) FetchBalance(
	db *s.Database,
	b *models.Balance,
	sc *s.SnapshotClient,
) (*models.Balance, error) {
=======
// should handle and return error case here
func (s *StakedTokenWeightedDefault) FetchBalance(db *s.Database, b *models.Balance, sc *s.SnapshotClient) (*models.Balance, error) {
>>>>>>> bb32ce19

	if err := b.GetBalanceByAddressAndBlockHeight(db); err != nil && err.Error() != pgx.ErrNoRows.Error() {
		log.Error().Err(err).Msg("error querying address b at blockheight")
		return nil, err
	}

	if b.ID == "" {
		err := b.FetchAddressBalanceAtBlockHeight(sc, b.Addr, b.BlockHeight)
		if err != nil {
			log.Error().Err(err).Msg("error fetching address b at blockheight.")
			return nil, err
		}

		if err = b.CreateBalance(db); err != nil {
			log.Error().Err(err).Msg("error saving b to DB")
			return nil, err
		}
	}

	return b, nil
}

<<<<<<< HEAD
func (s *StakedTokenWeightedDefault) TallyVotes(
	votes []*models.VoteWithBalance,
	proposalId int,
) (models.ProposalResults, error) {
	var r models.ProposalResults
	r.Results = map[string]int{}
	r.Results_float = map[string]float64{}
	r.Proposal_id = proposalId

	for _, vote := range votes {
		if vote.StakingBalance == nil {
			r.Results[vote.Choice] = 0.0
			r.Results_float[vote.Choice] = 0.0
			continue
		}
		r.Results[vote.Choice] += int(float64(*vote.StakingBalance) * math.Pow(10, -8))
		r.Results_float[vote.Choice] += float64(*vote.StakingBalance) * math.Pow(10, -8)
=======
func (s *StakedTokenWeightedDefault) TallyVotes(votes []*models.VoteWithBalance, p *models.ProposalResults) (models.ProposalResults, error) {
	for _, vote := range votes {
		p.Results[vote.Choice] += int(float64(*vote.StakingBalance) * math.Pow(10, -8))
		p.Results_float[vote.Choice] += float64(*vote.StakingBalance) * math.Pow(10, -8)
>>>>>>> bb32ce19
	}

	return *p, nil
}

func (s *StakedTokenWeightedDefault) GetVoteWeightForBalance(
	vote *models.VoteWithBalance,
	proposal *models.Proposal,
) (float64, error) {
	var weight float64
	var ERROR error = fmt.Errorf("no weight found, address: %s, strategy: %s", vote.Addr, *proposal.Strategy)

	if vote.StakingBalance == nil {
		return 0.00, nil
	}

	weight = float64(*vote.StakingBalance) * math.Pow(10, -8)

	switch {
	case proposal.Max_weight != nil && weight > *proposal.Max_weight:
		weight = *proposal.Max_weight
		return weight, nil
	case proposal.Max_weight != nil && weight < *proposal.Max_weight:
		return weight, nil
	case weight > 0.00:
		return weight, nil
	case weight == 0.00:
		return 0.00, nil
	default:
		return weight, ERROR
	}
}

func (s *StakedTokenWeightedDefault) GetVotes(
	votes []*models.VoteWithBalance,
	proposal *models.Proposal,
) ([]*models.VoteWithBalance, error) {

	for _, vote := range votes {
		weight, err := s.GetVoteWeightForBalance(vote, proposal)
		if err != nil {
			return nil, err
		}
		vote.Weight = &weight
	}

	return votes, nil
}

func (s *StakedTokenWeightedDefault) InitStrategy(f *shared.FlowAdapter, db *shared.Database) {
	s.FlowAdapter = f
	s.DB = db
}<|MERGE_RESOLUTION|>--- conflicted
+++ resolved
@@ -15,16 +15,11 @@
 	shared.StrategyStruct
 }
 
-<<<<<<< HEAD
 func (s *StakedTokenWeightedDefault) FetchBalance(
 	db *s.Database,
 	b *models.Balance,
 	sc *s.SnapshotClient,
 ) (*models.Balance, error) {
-=======
-// should handle and return error case here
-func (s *StakedTokenWeightedDefault) FetchBalance(db *s.Database, b *models.Balance, sc *s.SnapshotClient) (*models.Balance, error) {
->>>>>>> bb32ce19
 
 	if err := b.GetBalanceByAddressAndBlockHeight(db); err != nil && err.Error() != pgx.ErrNoRows.Error() {
 		log.Error().Err(err).Msg("error querying address b at blockheight")
@@ -47,15 +42,10 @@
 	return b, nil
 }
 
-<<<<<<< HEAD
 func (s *StakedTokenWeightedDefault) TallyVotes(
 	votes []*models.VoteWithBalance,
-	proposalId int,
+	r *models.ProposalResults,
 ) (models.ProposalResults, error) {
-	var r models.ProposalResults
-	r.Results = map[string]int{}
-	r.Results_float = map[string]float64{}
-	r.Proposal_id = proposalId
 
 	for _, vote := range votes {
 		if vote.StakingBalance == nil {
@@ -65,15 +55,9 @@
 		}
 		r.Results[vote.Choice] += int(float64(*vote.StakingBalance) * math.Pow(10, -8))
 		r.Results_float[vote.Choice] += float64(*vote.StakingBalance) * math.Pow(10, -8)
-=======
-func (s *StakedTokenWeightedDefault) TallyVotes(votes []*models.VoteWithBalance, p *models.ProposalResults) (models.ProposalResults, error) {
-	for _, vote := range votes {
-		p.Results[vote.Choice] += int(float64(*vote.StakingBalance) * math.Pow(10, -8))
-		p.Results_float[vote.Choice] += float64(*vote.StakingBalance) * math.Pow(10, -8)
->>>>>>> bb32ce19
 	}
 
-	return *p, nil
+	return *r, nil
 }
 
 func (s *StakedTokenWeightedDefault) GetVoteWeightForBalance(
