--- conflicted
+++ resolved
@@ -1,14 +1,11 @@
 import { createContext, useContext, useEffect, useState } from 'react';
-<<<<<<< HEAD
 import {
   LEANPLUM_APP_ID,
   LEANPLUM_DEV_KEY,
   LEANPLUM_PROD_KEY,
 } from 'api/constants';
 import Leanplum from 'leanplum-sdk';
-=======
 import { subscribeNotificationIntentions } from 'const';
->>>>>>> 2bb8ea99
 import { useWebContext } from './Web3';
 
 const NotificationServiceContext = createContext({});
