import {
  createContext,
  createElement,
  useCallback,
  useContext,
  useEffect,
  useMemo,
  useState,
} from 'react';
import { ErrorModal } from 'components';
<<<<<<< HEAD
import isError from 'lodash/isError';
=======
>>>>>>> 488ae579
import { useModalContext } from './NotificationModal';

const ErrorHandlerContext = createContext({});

<<<<<<< HEAD
const getErrorMessageWithContext = (error) => {
  const { message, errorCode, details } = error ?? {};

  if (errorCode && details) {
    // These errors require to show FAQs link
    const showFAQ = ['ERR_1003', 'ERR_1004'].includes(errorCode);
    return {
      message,
      details,
      faqLink: showFAQ ? 'https://docs.cast.fyi' : undefined,
    };
  }
  // defafult to error message and use Error as title
  return { message, details };
=======
const getErrorMessageWithContext = ({ message, errorCode, heading }) => {
  if (errorCode && heading) {
    // These errors require to show FAQs link
    const showFAQ = ['ERR_1003', 'ERR_1004'].includes(errorCode);
    return {
      heading,
      message,
      faqLink: showFAQ ? 'https://docs.cast.fyi' : undefined,
    };
  }
  // defafult to error message
  return { message, heading: 'Error' };
>>>>>>> 488ae579
};

export const useErrorHandlerContext = () => {
  const context = useContext(ErrorHandlerContext);
  if (context === undefined) {
    throw new Error(
      '`useErrorHandlerContext` must be used within a `ErrorHandlerProvider`.'
    );
  }
  return context;
};

const ErrorHandlerProvider = ({ children }) => {
  const [error, setError] = useState(null);
  console.log('error is', error);
  const [errorOpened, setErrorOpened] = useState(false);

  const { openModal, isOpen, closeModal } = useModalContext();

  const closeError = useCallback(() => {
    setError(null);
    setErrorOpened(false);
  }, []);

  useEffect(() => {
    if (error !== null && !errorOpened) {
<<<<<<< HEAD
      const { message, details, faqLink } = getErrorMessageWithContext(error);
      openModal(
        createElement(ErrorModal, {
          onClose: closeModal,
          message: details,
          title: message,
=======
      const { message, heading, faqLink } = getErrorMessageWithContext(error);
      openModal(
        createElement(ErrorModal, {
          onClose: closeModal,
          message,
          title: heading,
>>>>>>> 488ae579
          faqLink,
        }),
        {
          onClose: closeError,
          isErrorModal: true,
        }
      );
      setErrorOpened(true);
    }
  }, [openModal, error, closeError, isOpen, errorOpened, closeModal]);

  /**
   * Hook to call modal error and show a message
   * @param  {Object | Error} err
<<<<<<< HEAD
   *    Object { message: string, details: string, errorCode: string } or
   *    Error object: message that contains a string that will be parsed to get message, details and errorCode
   * @param  {string} url indicates the url request that generated the error
   */
  const notifyError = useCallback((err) => {
    // regular object
    if (!isError(err)) {
      setError(err);
      return;
    }

    // failed from checkResponse err.message has details from failure
=======
   *    Object { status: number | string, message: string, header: string, errorCode: string } or
   *    Error object with message that contains a string that will be parsed to get status and statusText
   * @param  {string} url indicates the url request that generated the error
   */
  const notifyError = useCallback((err) => {
>>>>>>> 488ae579
    try {
      const response = JSON.parse(err.message);
      if (typeof response === 'object') {
        setError(response);
      }
    } catch (error) {
      // failed on any other case 'err' has a plain error message
      setError({
<<<<<<< HEAD
        message: `Error`,
        details: err?.message,
=======
        status: err?.status,
        message: err?.statusText || `${err?.message}`,
>>>>>>> 488ae579
      });
    }
  }, []);

  const providerProps = useMemo(
    () => ({
      notifyError,
    }),
    [notifyError]
  );

  return (
    <ErrorHandlerContext.Provider value={providerProps}>
      {children}
    </ErrorHandlerContext.Provider>
  );
};

export default ErrorHandlerProvider;<|MERGE_RESOLUTION|>--- conflicted
+++ resolved
@@ -8,15 +8,11 @@
   useState,
 } from 'react';
 import { ErrorModal } from 'components';
-<<<<<<< HEAD
 import isError from 'lodash/isError';
-=======
->>>>>>> 488ae579
 import { useModalContext } from './NotificationModal';
 
 const ErrorHandlerContext = createContext({});
 
-<<<<<<< HEAD
 const getErrorMessageWithContext = (error) => {
   const { message, errorCode, details } = error ?? {};
 
@@ -31,20 +27,6 @@
   }
   // defafult to error message and use Error as title
   return { message, details };
-=======
-const getErrorMessageWithContext = ({ message, errorCode, heading }) => {
-  if (errorCode && heading) {
-    // These errors require to show FAQs link
-    const showFAQ = ['ERR_1003', 'ERR_1004'].includes(errorCode);
-    return {
-      heading,
-      message,
-      faqLink: showFAQ ? 'https://docs.cast.fyi' : undefined,
-    };
-  }
-  // defafult to error message
-  return { message, heading: 'Error' };
->>>>>>> 488ae579
 };
 
 export const useErrorHandlerContext = () => {
@@ -59,7 +41,7 @@
 
 const ErrorHandlerProvider = ({ children }) => {
   const [error, setError] = useState(null);
-  console.log('error is', error);
+
   const [errorOpened, setErrorOpened] = useState(false);
 
   const { openModal, isOpen, closeModal } = useModalContext();
@@ -71,21 +53,12 @@
 
   useEffect(() => {
     if (error !== null && !errorOpened) {
-<<<<<<< HEAD
       const { message, details, faqLink } = getErrorMessageWithContext(error);
       openModal(
         createElement(ErrorModal, {
           onClose: closeModal,
           message: details,
           title: message,
-=======
-      const { message, heading, faqLink } = getErrorMessageWithContext(error);
-      openModal(
-        createElement(ErrorModal, {
-          onClose: closeModal,
-          message,
-          title: heading,
->>>>>>> 488ae579
           faqLink,
         }),
         {
@@ -100,7 +73,6 @@
   /**
    * Hook to call modal error and show a message
    * @param  {Object | Error} err
-<<<<<<< HEAD
    *    Object { message: string, details: string, errorCode: string } or
    *    Error object: message that contains a string that will be parsed to get message, details and errorCode
    * @param  {string} url indicates the url request that generated the error
@@ -113,13 +85,6 @@
     }
 
     // failed from checkResponse err.message has details from failure
-=======
-   *    Object { status: number | string, message: string, header: string, errorCode: string } or
-   *    Error object with message that contains a string that will be parsed to get status and statusText
-   * @param  {string} url indicates the url request that generated the error
-   */
-  const notifyError = useCallback((err) => {
->>>>>>> 488ae579
     try {
       const response = JSON.parse(err.message);
       if (typeof response === 'object') {
@@ -128,13 +93,8 @@
     } catch (error) {
       // failed on any other case 'err' has a plain error message
       setError({
-<<<<<<< HEAD
         message: `Error`,
         details: err?.message,
-=======
-        status: err?.status,
-        message: err?.statusText || `${err?.message}`,
->>>>>>> 488ae579
       });
     }
   }, []);
