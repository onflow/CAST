package server

import (
	"encoding/hex"
	"errors"
	"flag"
	"fmt"
	"net/http"
	"os"
	"strconv"
	"time"

	"github.com/DapperCollectives/CAST/backend/main/models"
	"github.com/DapperCollectives/CAST/backend/main/shared"
	"github.com/go-playground/validator/v10"
	"github.com/jackc/pgx/v4"
	"github.com/rs/zerolog/log"
	"github.com/thoas/go-funk"
)

var allowedFileTypes = []string{"image/jpg", "image/jpeg", "image/png", "image/gif"}

const (
	maxFileSize = 5 * 1024 * 1024 // 5MB
)

type Helpers struct {
	A *App
}

func (h *Helpers) Initialize(app *App) {
	h.A = app
}

func (h *Helpers) useStrategyTally(
	p models.Proposal,
	v []*models.VoteWithBalance,
) (models.ProposalResults, error) {

	s := h.initStrategy(*p.Strategy)
	if s == nil {
		return models.ProposalResults{}, errors.New("Strategy not found.")
	}

	results, err := s.TallyVotes(v, &p)
	if err != nil {
		return models.ProposalResults{}, err
	}

	return results, nil
}

func (h *Helpers) useStrategyGetVotes(
	p models.Proposal,
	v []*models.VoteWithBalance,
) ([]*models.VoteWithBalance, error) {

	s := h.initStrategy(*p.Strategy)
	if s == nil {
		return nil, errors.New("Strategy not found.")
	}

	votesWithWeights, err := s.GetVotes(v, &p)
	if err != nil {
		return nil, err
	}

	return votesWithWeights, nil
}

func (h *Helpers) useStrategyGetVoteWeight(
	p models.Proposal,
	v *models.VoteWithBalance,
) (float64, error) {
	s := h.initStrategy(*p.Strategy)
	if s == nil {
		return 0, errors.New("Strategy not found.")
	}

	weight, err := s.GetVoteWeightForBalance(v, &p)
	if err != nil {
		return 0, err
	}

	return weight, nil
}

func (h *Helpers) useStrategyFetchBalance(
	v models.Vote,
	p models.Proposal,
	s Strategy,
) (models.VoteWithBalance, errorResponse) {

	emptyBalance := &models.Balance{
		Addr:        v.Addr,
		Proposal_id: p.ID,
	}

	if p.Block_height != nil {
		emptyBalance.BlockHeight = *p.Block_height
	}

	c := models.Community{ID: p.Community_id}
	if err := c.GetCommunityByProposalId(h.A.DB, p.ID); err != nil {
		return models.VoteWithBalance{}, errGetCommunity
	}

	strategy, err := c.GetStrategy(*p.Strategy)
	if err != nil {
		return models.VoteWithBalance{}, errStrategyNotFound
	}

	balance, err := s.FetchBalance(emptyBalance, &p)
	if err != nil {
		log.Error().Err(err).Msgf("User does not have the required balance %v.", v.Addr)
		errResponse := errInsufficientBalance
		errResponse.Details = fmt.Sprintf(errResponse.Details, *strategy.Threshold, *strategy.Contract.Name)
		return models.VoteWithBalance{}, errResponse
	}

	vb := models.VoteWithBalance{
		Vote:                    v,
		PrimaryAccountBalance:   &balance.PrimaryAccountBalance,
		SecondaryAccountBalance: &balance.SecondaryAccountBalance,
		StakingBalance:          &balance.StakingBalance,
	}

	return vb, nilErr
}

func (h *Helpers) fetchProposal(vars map[string]string, query string) (models.Proposal, error) {
	proposalId, err := strconv.Atoi(vars[query])
	if err != nil {
		msg := fmt.Sprintf("Invalid proposalId: %s", vars["proposalId"])
		log.Error().Err(err).Msg(msg)
		return models.Proposal{}, errors.New(msg)
	}

	p := models.Proposal{ID: proposalId}

	if err := p.GetProposalById(h.A.DB); err != nil {
		switch err.Error() {
		case pgx.ErrNoRows.Error():
			msg := fmt.Sprintf("Proposal with ID %d not found.", proposalId)
			return models.Proposal{}, errors.New(msg)
		default:
			return models.Proposal{}, err
		}
	}

	return p, nil
}

func (h *Helpers) uploadFile(r *http.Request) (interface{}, error) {
	file, handler, err := r.FormFile("file")
	if err != nil {
		log.Error().Err(err).Msg("FormFile Retrieval Error.")
		return nil, err
	}
	defer file.Close()

	// ensure mime type is allowed
	mime := handler.Header.Get("Content-Type")
	if !funk.Contains(allowedFileTypes, mime) {
		msg := fmt.Sprintf("Uploaded file type of '%s' is not allowed.", mime)
		log.Error().Msg(msg)
		return nil, errors.New(msg)
	}

	pin, err := h.A.IpfsClient.PinFile(file, handler.Filename)
	if err != nil {
		log.Error().Err(err).Msg("Error pinning file to IPFS.")
		return nil, err
	}

	resp := struct {
		Cid string `json:"cid"`
	}{
		Cid: pin.IpfsHash,
	}

	return resp, nil
}

func (h *Helpers) getPaginatedVotes(
	r *http.Request,
	p models.Proposal,
) (
	[]*models.VoteWithBalance,
	shared.PageParams,
	error,
) {

	pageParams := getPageParams(*r, 25)

	votes, totalRecords, err := models.GetVotesForProposal(
		h.A.DB,
		p.ID,
		*p.Strategy,
		pageParams,
	)
	if err != nil {
		return nil, shared.PageParams{}, err
	}

	pageParams.TotalRecords = totalRecords

	return votes, pageParams, nil
}

func (h *Helpers) processVote(addr string, p models.Proposal) (*models.VoteWithBalance, error) {
	vote, err := h.fetchVote(addr, p.ID)
	if err != nil {
		return nil, err
	}

	weight, err := h.useStrategyGetVoteWeight(p, vote)
	if err != nil {
		return nil, err
	}

	vote.Weight = &weight
	return vote, err
}

func (h *Helpers) fetchVote(addr string, id int) (*models.VoteWithBalance, error) {
	voteWithBalance := &models.VoteWithBalance{
		Vote: models.Vote{
			Addr:        addr,
			Proposal_id: id,
		}}

	if err := voteWithBalance.GetVote(h.A.DB); err != nil {
		switch err.Error() {
		case pgx.ErrNoRows.Error():
			msg := fmt.Sprintf("Vote not found.")
			return nil, errors.New(msg)
		default:
			return nil, err
		}
	}

	return voteWithBalance, nil
}

func (h *Helpers) processVotes(
	addr string,
	ids []int,
	pageParams shared.PageParams,
) (
	[]*models.VoteWithBalance,
	shared.PageParams,
	error,
) {
	votes, totalRecords, err := models.GetVotesForAddress(
		h.A.DB,
		addr,
		&ids,
		pageParams,
	)
	if err != nil {
		log.Error().Err(err).Msg("Error getting votes for address.")
		return nil, pageParams, err
	}

	var votesWithBalances []*models.VoteWithBalance

	for _, vote := range votes {
		proposal := models.Proposal{ID: vote.Proposal_id}
		if err := proposal.GetProposalById(h.A.DB); err != nil {
			switch err.Error() {
			case pgx.ErrNoRows.Error():
				msg := fmt.Sprintf("Proposal with ID %d not found.", vote.Proposal_id)
				return nil, pageParams, errors.New(msg)
			default:
				return nil, pageParams, err
			}
		}

		s := h.initStrategy(*proposal.Strategy)
		if s == nil {
			return nil, pageParams, errors.New("Strategy not found.")
		}

		weight, err := s.GetVoteWeightForBalance(vote, &proposal)
		if err != nil {
			return nil, pageParams, err
		}

		vote.Weight = &weight
		votesWithBalances = append(votesWithBalances, vote)
	}

	pageParams.TotalRecords = totalRecords

	return votesWithBalances, pageParams, nil
}

<<<<<<< HEAD
func (h *Helpers) createVote(v models.Vote, p models.Proposal) (*models.VoteWithBalance, error) {
=======
func (h *Helpers) createVote(r *http.Request, p models.Proposal) (*models.VoteWithBalance, errorResponse) {
	var v models.Vote
	if err := validatePayload(r.Body, &v); err != nil {
		log.Error().Err(err).Msg("Invalid request payload.")
		return nil, errIncompleteRequest
	}

>>>>>>> a53128f8
	v.Proposal_id = p.ID

	// validate user hasn't already voted
	existingVote := models.Vote{Proposal_id: v.Proposal_id, Addr: v.Addr}
	if err := existingVote.GetVote(h.A.DB); err == nil {
		errResponse := errAlreadyVoted
		errResponse.Details = fmt.Sprintf(errResponse.Details, v.Addr, v.Proposal_id)
		log.Error().Msgf(errResponse.Details)
		return nil, errResponse
	}

	// check that proposal is live
	if os.Getenv("APP_ENV") != "DEV" {
		if !p.IsLive() {
			return nil, errInactiveProposal
		}
	}

	if errResponse := h.validateVote(p, v); errResponse != nilErr {
		return nil, errResponse
	}

	v.Proposal_id = p.ID

	s := h.initStrategy(*p.Strategy)
	if s == nil {
		return nil, errStrategyNotFound
	}

	voteWithBalance, errResponse := h.useStrategyFetchBalance(v, p, s)
	if errResponse != nilErr {
		fmt.Println(errResponse)
		return nil, errResponse
	}

	if errResponse := h.insertVote(voteWithBalance, p); errResponse != nilErr {
		return nil, errResponse
	}

	return &voteWithBalance, nilErr
}

func (h *Helpers) insertVote(v models.VoteWithBalance, p models.Proposal) errorResponse {
	weight, err := h.useStrategyGetVoteWeight(p, &v)
	if err != nil {
		log.Error().Err(err).Msgf("Error getting vote weight for address %s.", v.Addr)
		return errIncompleteRequest
	}

	c := models.Community{ID: p.Community_id}
	if err := c.GetCommunityByProposalId(h.A.DB, p.ID); err != nil {
		return errGetCommunity
	}

	strategy, err := c.GetStrategy(*p.Strategy)
	if err != nil {
		return errStrategyNotFound
	}

	if err = p.ValidateBalance(weight); err != nil {
		log.Error().Err(err).Msg("Account balance is too low to vote on this proposal.")
		errResponse := errInsufficientBalance
		errResponse.Details = fmt.Sprintf(errResponse.Details, *strategy.Threshold, *strategy.Contract.Name)
		return errResponse
	}

	// Include voucher in vote data when pinning
	ipfsVote := map[string]interface{}{
		"vote": v,
	}
	v.Cid, err = h.pinJSONToIpfs(ipfsVote)
	if err != nil {
		log.Error().Err(err).Msg("Error pinning proposal to IPFS.")
		return errCreateVote
	}

	if err := v.CreateVote(h.A.DB); err != nil {
		msg := fmt.Sprintf("Error creating vote for address %s.", v.Addr)
		log.Error().Err(err).Msg(msg)
		return errCreateVote
	}

	return nilErr
}

func (h *Helpers) validateVote(p models.Proposal, v models.Vote) errorResponse {

	// validate the user is not on community's blocklist
	if err := h.validateBlocklist(v.Addr, p.Community_id); err != nil {
		log.Error().Err(err).Msgf(fmt.Sprintf("Address %v is on blocklist for community id %v.\n", v.Addr, p.Community_id))
		return errForbidden
	}

	// validate choice exists on proposal
	if err := v.ValidateChoice(p); err != nil {
		log.Error().Err(err)
		return errIncompleteRequest
	}

	// If voucher is present
	if v.Voucher != nil {
		// Transaction Signature validation
		voucher := v.Voucher
		authorizer := voucher.Authorizers[0]

		v.Composite_signatures = shared.GetUserCompositeSignatureFromVoucher(voucher)

		// Validate authorizer
		if authorizer != v.Addr || authorizer != (*v.Composite_signatures)[0].Addr {
			err := errors.New("authorizer address must match voter address and envelope signer")
			log.Error().Err(err)
			return errIncompleteRequest
		}

		message := voucher.Arguments[0]["value"]

		messageBytes, err := hex.DecodeString(message)
		if err != nil {
			log.Error().Err(err)
			return errIncompleteRequest
		}

		// validate proper message format
		//<proposalId>:<choice>:<timestamp>
		if err := models.ValidateVoteMessage(string(messageBytes), p); err != nil {
			log.Error().Err(err)
			return errIncompleteRequest
		}

		// re-build message & composite signatures for validation
		// set v.Message as the encoded message, rather than the colon(:) delimited message above.
		// we can do this because we can always recover the tx arguments that make up the
		// colon delimited message by decoding this rlp encoded message
		v.Message = shared.EncodeMessageFromVoucher(voucher)

		if err := h.validateTxSignature(v.Addr, v.Message, v.Composite_signatures); err != nil {
			return errIncompleteRequest
		}
	} else {
		// validate proper message format
		// hex decode before validating
		if err := models.ValidateVoteMessage(v.Message, p); err != nil {
			log.Error().Err(err)
			return errIncompleteRequest
		}

		if err := h.validateUserSignature(v.Addr, v.Message, v.Composite_signatures); err != nil {
			return errIncompleteRequest
		}
	}

	return nilErr
}

func (h *Helpers) fetchCommunity(id int) (models.Community, error) {
	community := models.Community{ID: id}

	if err := community.GetCommunity(h.A.DB); err != nil {
		log.Error().Err(err)
		return models.Community{}, err
	}

	return community, nil
}

func (h *Helpers) searchCommunities(query string) ([]models.Community, error) {
	results, err := models.SearchForCommunity(h.A.DB, query)
	if err != nil {
		return []models.Community{}, err
	}

	return results, nil
}

func (h *Helpers) createProposal(p models.Proposal) (models.Proposal, errorResponse) {
	if err := h.validateStrategyName(*p.Strategy); err != nil {
		fmt.Printf("Error validating strategy name: %v \n", err)
		return models.Proposal{}, errStrategyNotFound
	}

	if p.Voucher != nil {
		if err := h.validateUserViaVoucher(p.Creator_addr, p.Voucher); err != nil {
			return models.Proposal{}, errForbidden
		}
	} else {
		if err := h.validateUser(p.Creator_addr, p.Timestamp, p.Composite_signatures); err != nil {
			return models.Proposal{}, errForbidden
		}
	}

	community, err := h.fetchCommunity(p.Community_id)
	if err != nil {
		return models.Proposal{}, errIncompleteRequest
	}

	strategy, err := models.MatchStrategyByProposal(*community.Strategies, *p.Strategy)
	if err != nil {
		log.Error().Err(err).Msg("Community does not have this strategy available.")
<<<<<<< HEAD
		return models.Proposal{}, err
=======
		return models.Proposal{}, errIncompleteRequest
>>>>>>> a53128f8
	}

	// Set Min Balance/Max Weight to community defaults if not provided
	if p.Min_balance == nil {
		p.Min_balance = strategy.Contract.Threshold
	}
	if p.Max_weight == nil {
		p.Max_weight = strategy.Contract.MaxWeight
	}

<<<<<<< HEAD
=======
	if err := h.snapshot(&strategy, &p); err != nil {
		return models.Proposal{}, errIncompleteRequest
	}

>>>>>>> a53128f8
	if err := h.enforceCommunityRestrictions(community, p, strategy); err != nil {
		return models.Proposal{}, errIncompleteRequest
	}

	// Set Blockheight to latest sealed
	blockheight, err := h.A.FlowAdapter.GetCurrentBlockHeight()
	if err != nil {
		errMsg := "couldn't fetch current blockheight"
		log.Error().Err(err).Msg(errMsg)
<<<<<<< HEAD
		return models.Proposal{}, errors.New(errMsg)
=======
		return models.Proposal{}, errIncompleteRequest
>>>>>>> a53128f8
	}
	p.Block_height = &blockheight

	p.Cid, err = h.pinJSONToIpfs(p)
	if err != nil {
		log.Error().Err(err).Msg("IPFS error: " + err.Error())
		return models.Proposal{}, errIncompleteRequest
	}

	validate := validator.New()
	vErr := validate.Struct(p)
	if vErr != nil {
		log.Error().Err(vErr)
<<<<<<< HEAD
		return models.Proposal{}, errors.New("invalid proposal")
=======
		return models.Proposal{}, errIncompleteRequest
	}

	if os.Getenv("APP_ENV") == "PRODUCTION" {
		if strategy.Contract.Name != nil && p.Start_time.Before(time.Now().UTC().Add(time.Hour)) {
			p.Start_time = time.Now().UTC().Add(time.Hour)
		}
>>>>>>> a53128f8
	}

	if err := p.CreateProposal(h.A.DB); err != nil {
		return models.Proposal{}, errIncompleteRequest
	}

	return p, nilErr
}

func (h *Helpers) validateStrategyName(name string) error {
	if name == "" {
		return errors.New("Strategy name is required.")
	}

	for k, _ := range strategyMap {
		if name == k {
			return nil
		} else {
			continue
		}
	}

	return errors.New("Strategy not found.")
}

func (h *Helpers) enforceCommunityRestrictions(
	c models.Community,
	p models.Proposal,
	s models.Strategy,
) error {

	if *c.Only_authors_to_submit {
		if err := models.EnsureRoleForCommunity(h.A.DB, p.Creator_addr, c.ID, "author"); err != nil {
			errMsg := fmt.Sprintf("Account %s is not an author for community %d.", p.Creator_addr, p.Community_id)
			log.Error().Err(err).Msg(errMsg)
			return errors.New(errMsg)
		}
	} else {
		fmt.Println("Community does not require authors to submit proposals")

		threshold, err := strconv.ParseFloat(*c.Proposal_threshold, 64)
		if err != nil {
			log.Error().Err(err).Msg("Invalid proposal threshold")
			return errors.New("Invalid proposal threshold")
		}

		contract := shared.Contract{
			Name:        c.Contract_name,
			Addr:        c.Contract_addr,
			Public_path: c.Public_path,
			Threshold:   &threshold,
		}
		hasBalance, err := h.processTokenThreshold(p.Creator_addr, contract, *c.Contract_type)
		if err != nil {
			errMsg := "Error processing Token Threshold."
			log.Error().Err(err).Msg(errMsg)
			return errors.New(errMsg)
		}

		if !hasBalance {
			errMsg := "Insufficient token balance to create proposal."
			log.Error().Err(err).Msg(errMsg)
			return errors.New(errMsg)
		}
	}

	return nil
}

func (h *Helpers) createCommunity(payload models.CreateCommunityRequestPayload) (models.Community, error) {
	c := payload.Community

	if c.Voucher != nil {
		log.Info().Msgf("validate user via voucher %v \n", c.Voucher)
		if err := h.validateUserViaVoucher(c.Creator_addr, c.Voucher); err != nil {
			return models.Community{}, err
		}
	} else {
		if err := h.validateUser(c.Creator_addr, c.Timestamp, c.Composite_signatures); err != nil {
			return models.Community{}, err
		}
	}

	cid, err := h.pinJSONToIpfs(c)
	if err != nil {
		log.Error().Err(err).Msg("Error pinning JSON to IPFS.")
		return models.Community{}, err
	}
	c.Cid = cid

	validate := validator.New()
	vErr := validate.Struct(c)
	if vErr != nil {
		log.Error().Err(vErr).Msg("Invalid community.")
		return models.Community{}, err
	}

	if err := c.CreateCommunity(h.A.DB); err != nil {
		log.Error().Err(err).Msg("Database error creating community.")
		return models.Community{}, err
	}

	if err := h.processCommunityRoles(&c, &payload); err != nil {
		log.Error().Err(err).Msg("Error processing community roles.")
		return models.Community{}, err
	}

	return c, nil
}

func (h *Helpers) processCommunityRoles(
	c *models.Community,
	p *models.CreateCommunityRequestPayload,
) error {
	if err := models.GrantRolesToCommunityCreator(h.A.DB, c.Creator_addr, c.ID); err != nil {
		errMsg := "Database error adding community creator roles."
		log.Error().Err(err).Msg(errMsg)
		return errors.New(errMsg)
	}

	if p.Additional_admins != nil {
		for _, addr := range *p.Additional_admins {
			if err := models.GrantAdminRolesToAddress(h.A.DB, c.ID, addr); err != nil {
				log.Error().Err(err)
				return err
			}
		}
	}

	if p.Additional_authors != nil {
		for _, addr := range *p.Additional_authors {
			if err := models.GrantAuthorRolesToAddress(h.A.DB, c.ID, addr); err != nil {
				log.Error().Err(err)
				return err
			}
		}
	}

	return nil
}

func (h *Helpers) updateCommunity(id int, payload models.UpdateCommunityRequestPayload) (models.Community, error) {
	c, err := h.fetchCommunity(id)
	if err != nil {
		return models.Community{}, err
	}

	// validate is community creator
	// TODO: update to validating address is admin
	if err := c.CanUpdateCommunity(h.A.DB, payload.Signing_addr); err != nil {
		log.Error().Err(err)
		return models.Community{}, err
	}

	if payload.Voucher != nil {
		if err := h.validateUserViaVoucher(payload.Signing_addr, payload.Voucher); err != nil {
			log.Error().Err(err)
			return models.Community{}, err
		}
	} else {
		if err := h.validateUser(payload.Signing_addr, payload.Timestamp, payload.Composite_signatures); err != nil {
			log.Error().Err(err)
			return models.Community{}, err
		}
	}

	if err := c.UpdateCommunity(h.A.DB, &payload); err != nil {
		log.Error().Err(err)
		return models.Community{}, err
	}

	c, err = h.fetchCommunity(id)
	if err != nil {
		return models.Community{}, err
	}

	return c, nil
}

func (h *Helpers) removeUserRole(payload models.CommunityUserPayload) (int, error) {
	if payload.Voucher != nil {
		if err := h.validateUserViaVoucher(payload.Signing_addr, payload.Voucher); err != nil {
			log.Error().Err(err)
			return http.StatusForbidden, err
		}
	} else {
		if err := h.validateUser(payload.Signing_addr, payload.Timestamp, payload.Composite_signatures); err != nil {
			log.Error().Err(err)
			return http.StatusForbidden, err
		}
	}

	if payload.User_type == "member" {
		if payload.Addr == payload.Signing_addr {
			// If a member is removing themselves, remove all their other roles as well
			userRoles, err := models.GetAllRolesForUserInCommunity(h.A.DB, payload.Addr, payload.Community_id)
			if err != nil {
				log.Error().Err(err)
				return http.StatusInternalServerError, err
			}
			for _, userRole := range userRoles {
				if err := userRole.Remove(h.A.DB); err != nil {
					log.Error().Err(err)
					return http.StatusInternalServerError, err
				}
			}
		} else {
			// validate someone else is not removing a "member" role
			CANNOT_REMOVE_MEMBER_ERR := errors.New("Cannot remove another member from a community.")
			log.Error().Err(CANNOT_REMOVE_MEMBER_ERR)
			return http.StatusForbidden, CANNOT_REMOVE_MEMBER_ERR
		}
	}

	u := payload.CommunityUser

	if payload.User_type == "admin" {
		// validate signer is admin
		var adminUser = models.CommunityUser{Addr: payload.Signing_addr, Community_id: payload.Community_id, User_type: "admin"}
		if err := adminUser.GetCommunityUser(h.A.DB); err != nil {
			USER_MUST_BE_ADMIN_ERR := errors.New("User must be community admin.")
			log.Error().Err(err).Msg("Database error.")
			log.Error().Err(USER_MUST_BE_ADMIN_ERR)
			return http.StatusForbidden, USER_MUST_BE_ADMIN_ERR
		}
		// If the admin role is being removed, remove author role as well
		author := models.CommunityUser{Addr: u.Addr, Community_id: u.Community_id, User_type: "author"}
		if err := author.Remove(h.A.DB); err != nil {
			return http.StatusInternalServerError, err
		}
		// remove admin role
		if err := u.Remove(h.A.DB); err != nil {
			return http.StatusInternalServerError, err
		}
		// Otherwise, just remove the specified user role
	} else if err := u.Remove(h.A.DB); err != nil {
		return http.StatusInternalServerError, err
	}

	return http.StatusOK, nil
}

func (h *Helpers) createCommunityUser(payload models.CommunityUserPayload) (int, error) {
	// validate community_user payload fields
	validate := validator.New()
	vErr := validate.Struct(payload)
	if vErr != nil {
		errMsg := "Invalid community user."
		log.Error().Err(vErr).Msg(errMsg)
		return http.StatusBadRequest, errors.New(errMsg)
	}
	// validate user is allowed to create this user
	if payload.User_type != "member" {
		if payload.Signing_addr == payload.Addr {
			CANNOT_GRANT_SELF_ERR := errors.New("Users cannot grant themselves a privileged user_type.")
			log.Error().Err(CANNOT_GRANT_SELF_ERR)
			return http.StatusForbidden, CANNOT_GRANT_SELF_ERR
		}
		// If signing address is not user address, verify they have admin status in this community
		var communityAdmin = models.CommunityUser{Community_id: payload.Community_id, Addr: payload.Signing_addr, User_type: "admin"}
		if err := communityAdmin.GetCommunityUser(h.A.DB); err != nil {
			USER_MUST_BE_ADMIN_ERR := errors.New("User must be community admin to grant privileges.")
			log.Error().Err(err).Msg("Database error.")
			log.Error().Err(USER_MUST_BE_ADMIN_ERR)
			return http.StatusForbidden, USER_MUST_BE_ADMIN_ERR
		}
	}
	// only an account can add itself as a "member", unless an admin is granting
	// an address a privileged role
	if payload.User_type == "member" && payload.Addr != payload.Signing_addr {
		CANNOT_ADD_MEMBER_ERR := errors.New(
			"An account can only add itself as a community member, unless an admin is granting privileged role.",
		)
		log.Error().Err(CANNOT_ADD_MEMBER_ERR)
		return http.StatusForbidden, CANNOT_ADD_MEMBER_ERR
	}

	if payload.Voucher != nil {
		if err := h.validateUserViaVoucher(payload.Signing_addr, payload.Voucher); err != nil {
			log.Error().Err(err)
			return http.StatusForbidden, err
		}
	} else {
		if err := h.validateUser(payload.Signing_addr, payload.Timestamp, payload.Composite_signatures); err != nil {
			log.Error().Err(err)
			return http.StatusForbidden, err
		}
	}

	// check that community user doesnt already exist
	// should throw a "ErrNoRows" error
	u := payload.CommunityUser
	if err := u.GetCommunityUser(h.A.DB); err == nil {
		errMsg := fmt.Sprintf("Error: Address %s is already a %s of community %d.\n", u.Addr, u.User_type, u.Community_id)
		log.Error().Err(err).Msg(errMsg)
		return http.StatusBadRequest, errors.New(errMsg)
	}

	// Grant appropriate roles
	if u.User_type == "admin" {
		if err := models.GrantAdminRolesToAddress(h.A.DB, u.Community_id, u.Addr); err != nil {
			log.Error().Err(err)
			return http.StatusInternalServerError, err
		}
	} else if u.User_type == "author" {
		if err := models.GrantAuthorRolesToAddress(h.A.DB, u.Community_id, u.Addr); err != nil {
			return http.StatusInternalServerError, err
		}
	} else {
		// grant member role
		if err := u.CreateCommunityUser(h.A.DB); err != nil {
			log.Error().Err(err)
			return http.StatusInternalServerError, err
		}
	}

	return http.StatusCreated, nil
}

func (h *Helpers) updateAddressesInList(id int, payload models.ListUpdatePayload, action string) (int, error) {
	l := models.List{ID: id}

	// get current proposal from DB
	if err := l.GetListById(h.A.DB); err != nil {
		errMsg := fmt.Sprintf("Error querying list with id %v.", id)
		log.Error().Err(err).Msg(errMsg)
		return http.StatusInternalServerError, err
	}

	validate := validator.New()
	if vErr := validate.Struct(payload); vErr != nil {
		errMsg := "Remove from list validation error."
		if action == "add" {
			errMsg = "Add to list validation error."
		}
		log.Error().Err(vErr).Msg(errMsg)
		return http.StatusBadRequest, errors.New(errMsg)
	}

	if err := h.validateUserWithRole(payload.Signing_addr, payload.Timestamp, payload.Composite_signatures, l.Community_id, "admin"); err != nil {
		log.Error().Err(err)
		return http.StatusForbidden, err
	}

	if action == "remove" {
		l.RemoveAddresses(payload.Addresses)
	} else {
		l.AddAddresses(payload.Addresses)
	}

	cid, err := h.pinJSONToIpfs(l)
	if err != nil {
		log.Error().Err(err).Msg("IPFS error: " + err.Error())
		return http.StatusInternalServerError, errors.New("Error pinning JSON to IPFS.")
	}
	l.Cid = cid

	if err := l.UpdateList(h.A.DB); err != nil {
		errMsg := "Database error updating list."
		log.Error().Err(err).Msg(errMsg)
		return http.StatusInternalServerError, err
	}

	return http.StatusOK, nil
}

func (h *Helpers) createListForCommunity(payload models.ListPayload) (models.List, int, error) {
	if existingList, _ := models.GetListForCommunityByType(h.A.DB, payload.Community_id, *payload.List_type); existingList.ID > 0 {
		errMsg := fmt.Sprintf("List of type %s already exists for community %d.", *payload.List_type, payload.Community_id)
		return models.List{}, http.StatusBadRequest, errors.New(errMsg)
	}

	// validate payload fields
	validate := validator.New()
	if vErr := validate.Struct(payload); vErr != nil {
		errMsg := "Validation error in list payload."
		log.Error().Err(vErr).Msg(errMsg)
		return models.List{}, http.StatusBadRequest, errors.New(errMsg)
	}

	if err := h.validateUserWithRole(payload.Signing_addr, payload.Timestamp, payload.Composite_signatures, payload.Community_id, "admin"); err != nil {
		log.Error().Err(err)
		return models.List{}, http.StatusForbidden, err
	}

	l := payload.List

	cid, err := h.pinJSONToIpfs(l)
	if err != nil {
		log.Error().Err(err).Msg("IPFS error: " + err.Error())
		return models.List{}, http.StatusInternalServerError, errors.New("Error pinning JSON to IPFS.")
	}
	l.Cid = cid

	// create list
	if err := l.CreateList(h.A.DB); err != nil {
		return models.List{}, http.StatusInternalServerError, err
	}

	return l, http.StatusCreated, nil
}

func (h *Helpers) validateUserSignature(addr string, message string, sigs *[]shared.CompositeSignature) error {
	shouldValidateSignature := h.A.Config.Features["validateSigs"]

	if !shouldValidateSignature {
		return nil
	}

	hexMessage := hex.EncodeToString([]byte(message))
	if err := h.A.FlowAdapter.ValidateSignature(addr, hexMessage, sigs, "USER"); err != nil {
		return err
	}

	return nil
}

func (h *Helpers) validateTxSignature(addr string, message string, sigs *[]shared.CompositeSignature) error {
	shouldValidateSignature := h.A.Config.Features["validateSigs"]

	if !shouldValidateSignature {
		return nil
	}

	if err := h.A.FlowAdapter.ValidateSignature(addr, message, sigs, "TRANSACTION"); err != nil {
		return err
	}
	return nil
}

func (h *Helpers) validateBlocklist(addr string, communityId int) error {
	if !h.A.Config.Features["validateBlocklist"] {
		return nil
	}

	blockList, _ := models.GetListForCommunityByType(h.A.DB, communityId, "block")
	isBlocked := funk.Contains(blockList.Addresses, addr)

	isTest := flag.Lookup("test.v") != nil

	if isBlocked && !isTest {
		return errors.New("User does not have permission.")
	}
	return nil
}

// Need to move this to conditional middleware
func (h *Helpers) validateTimestamp(timestamp string, expiry int) error {
	if !h.A.Config.Features["validateTimestamps"] {
		return nil
	}
	// check timestamp and ensure no longer than expiry seconds has passed
	stamp, _ := strconv.ParseInt(timestamp, 10, 64)
	uxTime := time.Unix(stamp/1000, (stamp%1000)*1000*1000)
	diff := time.Now().UTC().Sub(uxTime).Seconds()
	if diff > float64(expiry) {
		err := errors.New("Timestamp on request has expired.")
		log.Error().Err(err).Msgf("expiry error: %v", diff)
		return err
	}
	return nil
}

func (h *Helpers) validateUser(addr, timestamp string, compositeSignatures *[]shared.CompositeSignature) error {

	if err := h.validateTimestamp(timestamp, 60); err != nil {
		return err
	}

	if err := h.validateUserSignature(addr, timestamp, compositeSignatures); err != nil {
		return err
	}

	return nil
}

func (h *Helpers) validateUserViaVoucher(addr string, voucher *shared.Voucher) error {
	timestamp := voucher.Arguments[0]["value"]
	if err := h.validateTimestamp(timestamp, 60); err != nil {
		return err
	}

	compositeSignatures := shared.GetUserCompositeSignatureFromVoucher(voucher)
	// Validate authorizer
	authorizer := voucher.Authorizers[0]
	if authorizer != addr || authorizer != (*compositeSignatures)[0].Addr {
		err := errors.New("authorizer address must match voter address and envelope signer")
		log.Error().Err(err)
		return err
	}
	// validate signature using encoded transaction payload as message
	message := shared.EncodeMessageFromVoucher(voucher)
	if err := h.validateTxSignature(addr, message, compositeSignatures); err != nil {
		return err
	}

	return nil
}

func (h *Helpers) validateUserWithRole(addr, timestamp string, compositeSignatures *[]shared.CompositeSignature, communityId int, role string) error {
	//print out all the params
	if err := h.validateTimestamp(timestamp, 60); err != nil {
		return err
	}
	if err := h.validateUserSignature(addr, timestamp, compositeSignatures); err != nil {
		return err
	}
	if err := models.EnsureRoleForCommunity(h.A.DB, addr, communityId, role); err != nil {
		errMsg := fmt.Sprintf("Account %s is not an author for community %d.", addr, communityId)
		log.Error().Err(err).Msg(errMsg)
		return err
	}

	return nil
}

func (h *Helpers) validateUserWithRoleViaVoucher(addr string, voucher *shared.Voucher, communityId int, role string) error {
	timestamp := voucher.Arguments[0]["value"]
	if err := h.validateTimestamp(timestamp, 60); err != nil {
		return err
	}

	compositeSignatures := shared.GetUserCompositeSignatureFromVoucher(voucher)
	// Validate authorizer
	authorizer := voucher.Authorizers[0]
	if authorizer != addr || authorizer != (*compositeSignatures)[0].Addr {
		err := errors.New("authorizer address must match voter address and envelope signer")
		log.Error().Err(err)
		return err
	}

	// validate signature using encoded transaction payload as message
	message := shared.EncodeMessageFromVoucher(voucher)
	if err := h.validateTxSignature(addr, message, compositeSignatures); err != nil {
		return err
	}
	if err := models.EnsureRoleForCommunity(h.A.DB, addr, communityId, role); err != nil {
		errMsg := fmt.Sprintf("Account %s is not an author for community %d.", addr, communityId)
		log.Error().Err(err).Msg(errMsg)
		return err
	}

	return nil
}

func (h *Helpers) processTokenThreshold(address string, c shared.Contract, contractType string) (bool, error) {
	var scriptPath string

	if contractType == "nft" {
		scriptPath = "./main/cadence/scripts/get_nfts_ids.cdc"
	} else {
		scriptPath = "./main/cadence/scripts/get_balance.cdc"
	}

	hasBalance, err := h.A.FlowAdapter.EnforceTokenThreshold(scriptPath, address, &c)
	if err != nil {
		return false, err
	}

	return hasBalance, nil
}

func (h *Helpers) initStrategy(name string) Strategy {
	s := strategyMap[name]
	if s == nil {
		return nil
	}

	s.InitStrategy(h.A.FlowAdapter, h.A.DB, h.A.DpsAdapter)

	return s
}

func (h *Helpers) pinJSONToIpfs(data interface{}) (*string, error) {
	shouldOverride := flag.Lookup("ipfs-override").Value.(flag.Getter).Get().(bool)
	if shouldOverride {
		dummyHash := "dummy-hash"
		return &dummyHash, nil
	}

	pin, err := h.A.IpfsClient.PinJson(data)
	if err != nil {
		return nil, err
	}
	return &pin.IpfsHash, nil
}

func validateContractThreshold(s []models.Strategy) error {
	for _, s := range s {
		if s.Threshold != nil {
			if *s.Threshold < 1 {
				return errors.New("Contract Threshold cannot be less than 1.")
			}
		}
	}
	return nil
}

func validateProposalThreshold(threshold string, onlyAuthorsToSubmit bool) error {
	propThreshold, err := strconv.ParseFloat(threshold, 64)
	if err != nil {
		return errors.New("Error Converting Proposal Threshold to Float.")
	}
	if !onlyAuthorsToSubmit && propThreshold < 1 {
		return errors.New("Proposal Threshold cannot be less than 1.")
	}
	return nil
}<|MERGE_RESOLUTION|>--- conflicted
+++ resolved
@@ -296,17 +296,7 @@
 	return votesWithBalances, pageParams, nil
 }
 
-<<<<<<< HEAD
-func (h *Helpers) createVote(v models.Vote, p models.Proposal) (*models.VoteWithBalance, error) {
-=======
-func (h *Helpers) createVote(r *http.Request, p models.Proposal) (*models.VoteWithBalance, errorResponse) {
-	var v models.Vote
-	if err := validatePayload(r.Body, &v); err != nil {
-		log.Error().Err(err).Msg("Invalid request payload.")
-		return nil, errIncompleteRequest
-	}
-
->>>>>>> a53128f8
+func (h *Helpers) createVote(v models.Vote, p models.Proposal) (*models.VoteWithBalance, errorResponse) {
 	v.Proposal_id = p.ID
 
 	// validate user hasn't already voted
@@ -505,11 +495,7 @@
 	strategy, err := models.MatchStrategyByProposal(*community.Strategies, *p.Strategy)
 	if err != nil {
 		log.Error().Err(err).Msg("Community does not have this strategy available.")
-<<<<<<< HEAD
-		return models.Proposal{}, err
-=======
 		return models.Proposal{}, errIncompleteRequest
->>>>>>> a53128f8
 	}
 
 	// Set Min Balance/Max Weight to community defaults if not provided
@@ -520,13 +506,6 @@
 		p.Max_weight = strategy.Contract.MaxWeight
 	}
 
-<<<<<<< HEAD
-=======
-	if err := h.snapshot(&strategy, &p); err != nil {
-		return models.Proposal{}, errIncompleteRequest
-	}
-
->>>>>>> a53128f8
 	if err := h.enforceCommunityRestrictions(community, p, strategy); err != nil {
 		return models.Proposal{}, errIncompleteRequest
 	}
@@ -536,11 +515,7 @@
 	if err != nil {
 		errMsg := "couldn't fetch current blockheight"
 		log.Error().Err(err).Msg(errMsg)
-<<<<<<< HEAD
-		return models.Proposal{}, errors.New(errMsg)
-=======
 		return models.Proposal{}, errIncompleteRequest
->>>>>>> a53128f8
 	}
 	p.Block_height = &blockheight
 
@@ -554,9 +529,6 @@
 	vErr := validate.Struct(p)
 	if vErr != nil {
 		log.Error().Err(vErr)
-<<<<<<< HEAD
-		return models.Proposal{}, errors.New("invalid proposal")
-=======
 		return models.Proposal{}, errIncompleteRequest
 	}
 
@@ -564,7 +536,6 @@
 		if strategy.Contract.Name != nil && p.Start_time.Before(time.Now().UTC().Add(time.Hour)) {
 			p.Start_time = time.Now().UTC().Add(time.Hour)
 		}
->>>>>>> a53128f8
 	}
 
 	if err := p.CreateProposal(h.A.DB); err != nil {
