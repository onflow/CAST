package strategies

import (
	"fmt"

	"github.com/DapperCollectives/CAST/backend/main/models"
	s "github.com/DapperCollectives/CAST/backend/main/shared"
	"github.com/jackc/pgx/v4"
	"github.com/rs/zerolog/log"
)

type OneAddressOneVote struct{}

<<<<<<< HEAD
func (s *OneAddressOneVote) TallyVotes(votes []*models.VoteWithBalance, p *models.ProposalResults) (models.ProposalResults, error) {
=======
func (s *OneAddressOneVote) FetchBalance(db *s.Database, b *models.Balance, sc *s.SnapshotClient) (*models.Balance, error) {

	if err := b.GetBalanceByAddressAndBlockHeight(db); err != nil && err.Error() != pgx.ErrNoRows.Error() {
		log.Error().Err(err).Msg("error querying address b at blockheight")
		return nil, err
	}

	if b.ID == "" {
		err := b.FetchAddressBalanceAtBlockHeight(sc, b.Addr, b.BlockHeight)
		if err != nil {
			log.Error().Err(err).Msg("error fetching address b at blockheight.")
			return nil, err
		}

		if err = b.CreateBalance(db); err != nil {
			log.Error().Err(err).Msg("error saving b to DB")
			return nil, err
		}
	}

	return b, nil
}

func (s *OneAddressOneVote) TallyVotes(votes []*models.VoteWithBalance, proposalId int) (models.ProposalResults, error) {
	var r models.ProposalResults
	r.Results = map[string]int{}
	r.Proposal_id = proposalId
>>>>>>> 9ac4cb74

	//tally votes
	for _, vote := range votes {
		p.Results[vote.Choice]++
	}

	return *p, nil
}

func (s *OneAddressOneVote) GetVoteWeightForBalance(vote *models.VoteWithBalance, proposal *models.Proposal) (float64, error) {
	var weight float64
	var ERROR error = fmt.Errorf("no address found")

	if vote.Addr == "" {
		return 0.00, ERROR
	}
	weight = 1.00

	return weight, nil
}

func (s *OneAddressOneVote) GetVotes(votes []*models.VoteWithBalance, proposal *models.Proposal) ([]*models.VoteWithBalance, error) {

	for _, vote := range votes {
		weight, err := s.GetVoteWeightForBalance(vote, proposal)
		if err != nil {
			return nil, err
		}
		vote.Weight = &weight
	}

	return votes, nil
}<|MERGE_RESOLUTION|>--- conflicted
+++ resolved
@@ -11,9 +11,6 @@
 
 type OneAddressOneVote struct{}
 
-<<<<<<< HEAD
-func (s *OneAddressOneVote) TallyVotes(votes []*models.VoteWithBalance, p *models.ProposalResults) (models.ProposalResults, error) {
-=======
 func (s *OneAddressOneVote) FetchBalance(db *s.Database, b *models.Balance, sc *s.SnapshotClient) (*models.Balance, error) {
 
 	if err := b.GetBalanceByAddressAndBlockHeight(db); err != nil && err.Error() != pgx.ErrNoRows.Error() {
@@ -37,12 +34,7 @@
 	return b, nil
 }
 
-func (s *OneAddressOneVote) TallyVotes(votes []*models.VoteWithBalance, proposalId int) (models.ProposalResults, error) {
-	var r models.ProposalResults
-	r.Results = map[string]int{}
-	r.Proposal_id = proposalId
->>>>>>> 9ac4cb74
-
+func (s *OneAddressOneVote) TallyVotes(votes []*models.VoteWithBalance, p *models.ProposalResults) (models.ProposalResults, error) {
 	//tally votes
 	for _, vote := range votes {
 		p.Results[vote.Choice]++
