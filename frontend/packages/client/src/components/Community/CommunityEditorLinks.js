--- conflicted
+++ resolved
@@ -1,8 +1,4 @@
-<<<<<<< HEAD
-import React, { useEffect, useState, useCallback } from "react";
-=======
 import React, { useEffect, useState } from "react";
->>>>>>> 0f15a890
 import { Website, Instagram, Twitter, Discord, Github } from "components/Svg";
 import { WrapperResponsive, Loader } from "components";
 import useLinkValidator from "./hooks/useLinkValidator";
