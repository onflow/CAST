package server

import (
	// "errors"
	"context"
	"encoding/json"
	"errors"
	"flag"
	"fmt"
	"net/http"
	"os"
	"strconv"
	"strings"
	"time"

	"github.com/DapperCollectives/CAST/backend/main/middleware"
	"github.com/DapperCollectives/CAST/backend/main/models"
	"github.com/DapperCollectives/CAST/backend/main/shared"
	"github.com/DapperCollectives/CAST/backend/main/strategies"
	"github.com/axiomzen/envconfig"
	"github.com/go-playground/validator/v10"
	"github.com/gorilla/mux"
	"github.com/jackc/pgx/v4"
	"github.com/jackc/pgx/v4/pgxpool"

	"github.com/rs/zerolog"
	"github.com/rs/zerolog/log"

	"github.com/thoas/go-funk"
)

type Database shared.Database
type IpfsClient shared.IpfsClient
type SnapshotClient shared.SnapshotClient
type Allowlist shared.Allowlist
type Vote models.Vote
type Proposal models.Proposal
type Community models.Community
type Balance models.Balance
type List models.List
type ListRequest models.ListPayload
type ListUpdatePayload models.ListUpdatePayload
type CommunityUser models.CommunityUser
type CommunityUserPayload models.CommunityUserPayload
type UserCommunity models.UserCommunity

type TxOptionsAddresses []string

type App struct {
	Router      *mux.Router
	DB          *shared.Database
	IpfsClient  *shared.IpfsClient
	FlowAdapter *shared.FlowAdapter

	SnapshotClient     *shared.SnapshotClient
	TxOptionsAddresses []string
	Env                string
	AdminAllowlist     shared.Allowlist
	CommunityBlocklist shared.Allowlist
	Config             shared.Config
}

var allowedFileTypes = []string{"image/jpg", "image/jpeg", "image/png", "image/gif"}

type Strategy interface {
	TallyVotes(votes []*models.VoteWithBalance, p *models.ProposalResults) (models.ProposalResults, error)
	GetVotes(votes []*models.VoteWithBalance, proposal *models.Proposal) ([]*models.VoteWithBalance, error)
	FetchBalance(db *shared.Database, b *models.Balance, sc *shared.SnapshotClient) (*models.Balance, error)
	GetVoteWeightForBalance(vote *models.VoteWithBalance, proposal *models.Proposal) (float64, error)
	InitStrategy(f *shared.FlowAdapter, db *shared.Database)
}

var strategyMap = map[string]Strategy{
	"token-weighted-default":        &strategies.TokenWeightedDefault{},
	"staked-token-weighted-default": &strategies.StakedTokenWeightedDefault{},
	"one-address-one-vote":          &strategies.OneAddressOneVote{},
	"balance-of-nfts":               &strategies.BalanceOfNfts{},
}

const (
	maxFileSize = 5 * 1024 * 1024 // 5MB
)

//////////////////////
// INSTANCE METHODS //
//////////////////////

func (a *App) Initialize(user, password, dbname, dbhost, dbport, ipfsKey, ipfsSecret string) {
	log.Logger = log.Output(zerolog.ConsoleWriter{Out: os.Stdout})
	log.Logger = log.Logger.Level(zerolog.InfoLevel)

	// Env
	env := os.Getenv("APP_ENV")
	if flag.Lookup("test.v") != nil {
		env = "TEST"
		os.Setenv("APP_ENV", "TEST")
	} else if len(env) == 0 {
		env = "PROD"
	}
	a.Env = strings.TrimSpace(env)
	log.Info().Msgf("APP_ENV=%s", a.Env)

	// Set App-wide Config
	err := envconfig.Process("FVT", &a.Config)
	if err != nil {
		log.Error().Err(err).Msg("error reading configuration ")
		os.Exit(1)
	}

	////////////
	// Clients
	////////////

	// Postgres
	connectionString :=
		fmt.Sprintf("postgres://%s:%s@%s:%s/%s", user, password, dbhost, dbport, dbname)
	a.ConnectDB(connectionString)
	// IPFS
	a.IpfsClient = shared.NewIpfsClient(ipfsKey, ipfsSecret)
	// Flow
	if os.Getenv("FLOW_ENV") == "" {
		os.Setenv("FLOW_ENV", "emulator")
	}
	a.FlowAdapter = shared.NewFlowClient(os.Getenv("FLOW_ENV"))
	// Snapshot
	a.SnapshotClient = shared.NewSnapshotClient(os.Getenv("SNAPSHOT_BASE_URL"))
	// address to vote options mapping
	a.TxOptionsAddresses = strings.Fields(os.Getenv("TX_OPTIONS_ADDRS"))

	// Router
	a.Router = mux.NewRouter()
	a.initializeRoutes()

	// Middlewares
	a.Router.Use(mux.CORSMethodMiddleware(a.Router))
	a.Router.Use(middleware.Logger)
	a.Router.Use(middleware.UseCors(a.Config))
}

func (a *App) Run(addr string) {
	log.Info().Msgf("Starting server on %s ...", addr)
	log.Fatal().Err(http.ListenAndServe(":5001", a.Router)).Msgf("Server at %s crashed!", addr)
}

func (a *App) ConnectDB(database_url string) {
	var database shared.Database
	var err error

	log.Info().Msg("Connecting to PostgreSQL at " + database_url)

	database.Context = context.Background()
	database.Name = "flow_snapshot"

	pconf, confErr := pgxpool.ParseConfig(database_url)
	if confErr != nil {
		log.Fatal().Err(err).Msg("Unable to parse database config url")
	}

	if os.Getenv("APP_ENV") == "TEST" {
		log.Info().Msg("Setting MIN/MAX connections to 1")
		pconf.MinConns = 1
		pconf.MaxConns = 1
	}

	database.Conn, err = pgxpool.ConnectConfig(database.Context, pconf)

	database.Env = &a.Env
	if err != nil {
		log.Fatal().Err(err).Msg("Error creating Postsgres conn pool")
	} else {
		a.DB = &database
		log.Info().Msgf("Successfully created Postgres conn pool")
	}
}

func (a *App) initializeRoutes() {
	// Health
	a.Router.HandleFunc("/", a.health).Methods("GET")
	a.Router.HandleFunc("/api", a.health).Methods("GET")
	// File upload
	a.Router.HandleFunc("/upload", a.upload).Methods("POST", "OPTIONS")
	// Communities
	a.Router.HandleFunc("/communities", a.getCommunities).Methods("GET")
	a.Router.HandleFunc("/communities-for-homepage", a.getCommunitiesForHomePage).Methods("GET")
	a.Router.HandleFunc("/communities/{id:[0-9]+}", a.getCommunity).Methods("GET")
	a.Router.HandleFunc("/communities/{id:[0-9]+}", a.updateCommunity).Methods("PATCH", "OPTIONS")
	a.Router.HandleFunc("/communities", a.createCommunity).Methods("POST", "OPTIONS")
	// Proposals
	a.Router.HandleFunc("/proposals/{id:[0-9]+}", a.getProposal).Methods("GET")
	a.Router.HandleFunc("/proposals/{id:[0-9]+}", a.updateProposal).Methods("PUT", "OPTIONS")
	a.Router.HandleFunc("/communities/{communityId:[0-9]+}/proposals", a.getProposalsForCommunity).Methods("GET")
	a.Router.HandleFunc("/communities/{communityId:[0-9]+}/proposals/{id:[0-9]+}", a.getProposal).Methods("GET")
	a.Router.HandleFunc("/communities/{communityId:[0-9]+}/proposals", a.createProposal).Methods("POST", "OPTIONS")
	a.Router.HandleFunc("/communities/{communityId:[0-9]+}/proposals/{id:[0-9]+}", a.updateProposal).
		Methods("PUT", "OPTIONS")
	// Lists
	a.Router.HandleFunc("/communities/{communityId:[0-9]+}/lists", a.getListsForCommunity).Methods("GET")
	a.Router.HandleFunc("/communities/{communityId:[0-9]+}/lists", a.createListForCommunity).Methods("POST", "OPTIONS")
	a.Router.HandleFunc("/lists/{id:[0-9]+}", a.getList).Methods("GET")
	a.Router.HandleFunc("/lists/{id:[0-9]+}/add", a.addAddressesToList).Methods("POST", "OPTIONS")
	a.Router.HandleFunc("/lists/{id:[0-9]+}/remove", a.removeAddressesFromList).Methods("POST", "OPTIONS")
	// Votes
	a.Router.HandleFunc("/proposals/{proposalId:[0-9]+}/votes", a.getVotesForProposal).Methods("GET")
	a.Router.HandleFunc("/proposals/{proposalId:[0-9]+}/votes/{addr:0x[a-zA-Z0-9]+}", a.getVoteForAddress).Methods("GET")
	a.Router.HandleFunc("/proposals/{proposalId:[0-9]+}/votes", a.createVoteForProposal).Methods("POST", "OPTIONS")
	a.Router.HandleFunc("/votes/{addr:0x[a-zA-Z0-9]+}", a.getVotesForAddress).Methods("GET")
	//Strategies
	// a.Router.HandleFunc("/proposals/{proposalId:[0-9]+}/votes/{addr:0x[a-zA-Z0-9]{16}}", a.updateVoteForProposal).Methods("PUT", "OPTIONS")
	a.Router.HandleFunc("/proposals/{proposalId:[0-9]+}/results", a.getResultsForProposal)
	// Types
	a.Router.HandleFunc("/voting-strategies", a.getVotingStrategies).Methods("GET")
	a.Router.HandleFunc("/community-categories", a.getCommunityCategories).Methods("GET")
	// Users
	a.Router.HandleFunc("/users/{addr:0x[a-zA-Z0-9]{16}}/communities", a.handleGetUserCommunities).Methods("GET")
	a.Router.HandleFunc("/communities/{communityId:[0-9]+}/users", a.handleCreateCommunityUser).Methods("POST", "OPTIONS")
	a.Router.HandleFunc("/communities/{communityId:[0-9]+}/users", a.handleGetCommunityUsers).Methods("GET")
<<<<<<< HEAD
=======
	a.Router.HandleFunc("/communities/{communityId:[0-9]+}/users/type/{userType:[a-zA-Z]+}", a.handleGetCommunityUsersByType).
		Methods("GET")
>>>>>>> 676802d3
	a.Router.HandleFunc("/communities/{communityId:[0-9]+}/users/{addr:0x[a-zA-Z0-9]{16}}/{userType:[a-zA-Z]+}", a.handleRemoveUserRole).
		Methods("DELETE", "OPTIONS")
	// Utilities
	a.Router.HandleFunc("/accounts/admin", a.getAdminList).Methods("GET")
	a.Router.HandleFunc("/accounts/blocklist", a.getCommunityBlocklist).Methods("GET")
	a.Router.HandleFunc("/accounts/{addr:0x[a-zA-Z0-9]{16}}/{blockHeight:[0-9]+}", a.getAccountAtBlockHeight).Methods("GET")
	a.Router.HandleFunc("/latest-snapshot", a.getLatestSnapshot).Methods("GET")
}

////////////
// ROUTES //
////////////

func (a *App) health(w http.ResponseWriter, r *http.Request) {
	respondWithJSON(w, http.StatusOK, "OK!!")
}

// Upload
func (a *App) upload(w http.ResponseWriter, r *http.Request) {
	r.Body = http.MaxBytesReader(w, r.Body, maxFileSize)
	if err := r.ParseMultipartForm(maxFileSize); err != nil {
		log.Error().Err(err).Msgf("file larger than max file size of %v\n", maxFileSize)
		respondWithError(w, http.StatusInternalServerError, err.Error())
		return
	}

	file, handler, err := r.FormFile("file")
	if err != nil {
		log.Error().Err(err).Msg("FormFile retrieval error")
		respondWithError(w, http.StatusBadRequest, err.Error())
		return
	}
	defer file.Close()

	// pin file to ipfs
	pin, err := a.IpfsClient.PinFile(file, handler.Filename)
	if err != nil {
		log.Error().Err(err).Msg("Error pinning file to IPFS")
		respondWithError(w, http.StatusInternalServerError, err.Error())
		return
	}

	// ensure mime type is allowed
	mime := handler.Header.Get("Content-Type")
	if !funk.Contains(allowedFileTypes, mime) {
		msg := fmt.Sprintf("uploaded file type %s not allowed", mime)
		log.Error().Msg(msg)
		respondWithError(w, http.StatusBadRequest, msg)
		return
	}

	// anonymous struct for response
	resp := struct {
		Cid string `json:"cid"`
	}{
		Cid: pin.IpfsHash,
	}

	respondWithJSON(w, http.StatusOK, resp)
}

// Votes

func (a *App) getResultsForProposal(w http.ResponseWriter, r *http.Request) {
	vars := mux.Vars(r)
	proposalId, err := strconv.Atoi(vars["proposalId"])
	if err != nil {
		respondWithError(w, http.StatusBadRequest, "Invalid Proposal ID")
		return
	}

	// First, get the proposal by proposalId
	p := models.Proposal{ID: proposalId}
	if err := p.GetProposalById(a.DB); err != nil {
		switch err.Error() {
		case pgx.ErrNoRows.Error():
			respondWithError(w, http.StatusNotFound, "Proposal not found")
		default:
			respondWithError(w, http.StatusInternalServerError, err.Error())
		}
		return
	}

	// get the votes for proposal
	votes, err := models.GetAllVotesForProposal(a.DB, proposalId, *p.Strategy)
	if err != nil {
		// print the error to the console
		log.Error().Err(err).Msg("Error getting votes for proposal")
		respondWithError(w, http.StatusInternalServerError, err.Error())
		return
	}

	// look up the strategy for proposal
	s := strategyMap[*p.Strategy]
	if s == nil {
		respondWithError(w, http.StatusInternalServerError, "Strategy not found")
		return
	}

	proposalWithChoices := models.NewProposalResults(proposalId, p.Choices)
	fmt.Printf("PROPOSAL CHOICES %+v\n", proposalWithChoices)
	proposalResults, err := s.TallyVotes(votes, proposalWithChoices)
	if err != nil {
		respondWithError(w, http.StatusInternalServerError, err.Error())
		return
	}

	// Send Proposal Results
	respondWithJSON(w, http.StatusOK, proposalResults)
}

func (a *App) getVotesForProposal(w http.ResponseWriter, r *http.Request) {
	vars := mux.Vars(r)
	proposalId, err := strconv.Atoi(vars["proposalId"])

	if err != nil {
		respondWithError(w, http.StatusBadRequest, "Invalid Proposal ID")
		return
	}

	count, _ := strconv.Atoi(r.FormValue("count"))
	start, _ := strconv.Atoi(r.FormValue("start"))
	order := r.FormValue("order")

	if order == "" {
		order = "desc"
	}
	if count > 25 || count < 1 {
		count = 25
	}
	if start < 0 {
		start = 0
	}

	votes, totalRecords, err := models.GetVotesForProposal(a.DB, start, count, order, proposalId)
	if err != nil {
		respondWithError(w, http.StatusInternalServerError, err.Error())
		return
	}

	//get the proposal
	proposal := models.Proposal{ID: proposalId}
	if err := proposal.GetProposalById(a.DB); err != nil {
		switch err.Error() {
		case pgx.ErrNoRows.Error():
			respondWithError(w, http.StatusNotFound, "Proposal not found")
		default:
			respondWithError(w, http.StatusInternalServerError, err.Error())
		}
		return
	}

	s := strategyMap[*proposal.Strategy]
	if s == nil {
		respondWithError(w, http.StatusInternalServerError, "Invalid Strategy")
		return
	}

	s.InitStrategy(a.FlowAdapter, a.DB)

	votesWithWeights, err := s.GetVotes(votes, &proposal)
	if err != nil {
		respondWithError(w, http.StatusNotFound, err.Error())
		return
	}
	response := shared.GetPaginatedResponseWithPayload(votesWithWeights, start, count, totalRecords)
	respondWithJSON(w, http.StatusOK, response)
}

func (a *App) getVoteForAddress(w http.ResponseWriter, r *http.Request) {
	vars := mux.Vars(r)
	proposalId, err := strconv.Atoi(vars["proposalId"])
	addr := vars["addr"]

	if err != nil {
		respondWithError(w, http.StatusBadRequest, "Invalid Proposal ID")
		return
	}

	voteWithBalance := &models.VoteWithBalance{
		Vote: models.Vote{
			Addr:        addr,
			Proposal_id: proposalId,
		}}

	if err := voteWithBalance.GetVote(a.DB); err != nil {
		switch err.Error() {
		case pgx.ErrNoRows.Error():
			respondWithError(w, http.StatusNotFound, "Vote not found")
		default:
			respondWithError(w, http.StatusInternalServerError, err.Error())
		}
		return
	}

	//get proposal
	proposal := models.Proposal{ID: proposalId}
	if err := proposal.GetProposalById(a.DB); err != nil {
		switch err.Error() {
		case pgx.ErrNoRows.Error():
			respondWithError(w, http.StatusNotFound, "Proposal not found")
		default:
			respondWithError(w, http.StatusInternalServerError, err.Error())
		}
		return
	}

	//lookup the strategy for proposal
	s := strategyMap[*proposal.Strategy]
	if s == nil {
		respondWithError(w, http.StatusInternalServerError, "Strategy not found")
		return
	}

	// get the vote weight
	weight, err := s.GetVoteWeightForBalance(voteWithBalance, &proposal)
	if err != nil {
		respondWithError(w, http.StatusInternalServerError, err.Error())
		return
	}

	voteWithBalance.Weight = &weight
	respondWithJSON(w, http.StatusOK, voteWithBalance)
}

func (a *App) getVotesForAddress(w http.ResponseWriter, r *http.Request) {
	var proposalIds []int

	vars := mux.Vars(r)
	addr := vars["addr"]
	count, _ := strconv.Atoi(r.FormValue("count"))
	start, _ := strconv.Atoi(r.FormValue("start"))

	err := json.Unmarshal([]byte(r.FormValue("proposalIds")), &proposalIds)
	if err != nil {
		respondWithError(w, http.StatusBadRequest, "Invalid Proposal ID")
		return
	}

	if count > 25 || count < 1 {
		count = 25
	}
	if start < 0 {
		start = 0
	}

	votes, totalRecords, err := models.GetVotesForAddress(a.DB, start, count, addr, &proposalIds)
	if err != nil {
		log.Error().Err(err).Msg("error getting votes for address")
		respondWithError(w, http.StatusInternalServerError, err.Error())
	}

	var votesWithBalances []*models.VoteWithBalance

	for _, vote := range votes {

		//get proposal
		proposal := models.Proposal{ID: vote.Proposal_id}
		if err := proposal.GetProposalById(a.DB); err != nil {
			switch err.Error() {
			case pgx.ErrNoRows.Error():
				respondWithError(w, http.StatusNotFound, "Proposal not found")
			default:
				respondWithError(w, http.StatusInternalServerError, err.Error())
			}
			return
		}

		//lookup the stratefy for this proposal
		s := strategyMap[*proposal.Strategy]
		if s == nil {
			respondWithError(w, http.StatusInternalServerError, "Strategy not found")
			return
		}

		//get the vote weight
		weight, err := s.GetVoteWeightForBalance(vote, &proposal)
		if err != nil {
			respondWithError(w, http.StatusInternalServerError, err.Error())
			return
		}

		vote.Weight = &weight
		votesWithBalances = append(votesWithBalances, vote)
	}

	// Transpose into PaginatedResponse struct
	response := shared.GetPaginatedResponseWithPayload(votesWithBalances, start, count, totalRecords)
	respondWithJSON(w, http.StatusOK, response)
}

func (a *App) createVoteForProposal(w http.ResponseWriter, r *http.Request) {
	vars := mux.Vars(r)
	proposalId, err := strconv.Atoi(vars["proposalId"])
	if err != nil {
		respondWithError(w, http.StatusBadRequest, "Invalid Proposal ID")
		return
	}

	var v models.Vote
	decoder := json.NewDecoder(r.Body)

	if err := decoder.Decode(&v); err != nil {
		log.Error().Err(err).Msg("Invalid request payload")
		respondWithError(w, http.StatusBadRequest, "Invalid request payload")
		return
	}

	defer r.Body.Close()

	v.Proposal_id = proposalId

	// validate user hasn't already voted
	existingVote := models.Vote{Proposal_id: v.Proposal_id, Addr: v.Addr}
	if err := existingVote.GetVote(a.DB); err == nil {
		log.Error().Msgf("address %s has already voted for proposal %d", v.Addr, v.Proposal_id)
		respondWithError(w, http.StatusInternalServerError, errors.New("address has already voted").Error())
		return
	}

	// get the proposal for extra validations
	p := models.Proposal{ID: proposalId}
	if err := p.GetProposalById(a.DB); err != nil {
		log.Error().Err(err).Msgf("error fetching proposal by id: %v", proposalId)
		respondWithError(w, http.StatusInternalServerError, err.Error())
		return
	}

	// check that proposal is live
	if !p.IsLive() {
		err = errors.New("user cannot vote on inactive proposal")
		log.Error().Err(err)
		respondWithError(w, http.StatusInternalServerError, err.Error())
		return
	}

	// validate the user is not on community's blocklist
	if err = a.validateBlocklist(v.Addr, p.Community_id); err != nil {
		log.Error().Err(err).Msgf(fmt.Sprintf("Address %v is on blocklist for community id %v\n", v.Addr, p.Community_id))
		respondWithError(w, http.StatusForbidden, err.Error())
		return
	}

	// validate proper message format
	// <proposalId>:<choice>:<timestamp>
	if err := v.ValidateMessage(p); err != nil && v.TransactionId == "" {
		log.Error().Err(err)
		respondWithError(w, http.StatusInternalServerError, err.Error())
		return
	}
	// validate choice exists on proposal
	if err := v.ValidateChoice(p); err != nil {
		log.Error().Err(err)
		respondWithError(w, http.StatusInternalServerError, err.Error())
		return
	}
	// validate user signature
	if err := a.FlowAdapter.UserSignatureValidate(v.Addr, v.Message, v.Composite_signatures, v.TransactionId); err != nil {
		respondWithError(w, http.StatusBadRequest, err.Error())
		return
	}
	// validate user signature
	if err := a.FlowAdapter.UserTransactionValidate(v.Addr, v.Message, v.Composite_signatures, v.TransactionId, a.TxOptionsAddresses, p.Choices); err != nil {
		respondWithError(w, http.StatusBadRequest, err.Error())
		return
	}

	v.Proposal_id = proposalId

	s := strategyMap[*p.Strategy]
	if s == nil {
		respondWithError(w, http.StatusInternalServerError, "Strategy not found")
		return
	}

	emptyBalance := &models.Balance{
		Addr:        v.Addr,
		BlockHeight: p.Block_height,
		Proposal_id: p.ID,
	}

	s.InitStrategy(a.FlowAdapter, a.DB)

	balance, err := s.FetchBalance(a.DB, emptyBalance, a.SnapshotClient)
	if err != nil {
		log.Error().Err(err).Msgf("error fetching balance for address %v", v.Addr)
	}

	// create the voteWithBalance struct
	vb := models.VoteWithBalance{
		Vote:                    v,
		PrimaryAccountBalance:   &balance.PrimaryAccountBalance,
		SecondaryAccountBalance: &balance.SecondaryAccountBalance,
		StakingBalance:          &balance.StakingBalance,
	}

	//get the vote weight
	weight, err := s.GetVoteWeightForBalance(&vb, &p)
	if err != nil {
		log.Error().Err(err).Msg("error getting vote weight")
		respondWithError(w, http.StatusInternalServerError, "error getting vote weight")
		return
	}

	// Validate balance is sufficient to cast vote
	if err = p.ValidateBalance(weight); err != nil {
		log.Error().Err(err).Msg("Account may not vote on proposal: insufficient balance")
		respondWithError(w, http.StatusForbidden, err.Error())
		return
	}

	if os.Getenv("APP_ENV") != "TEST" {
<<<<<<< HEAD
		pin, err := a.IpfsClient.PinJson(v)
		if err != nil {
			log.Error().Err(err).Msg("error pinning vote to IPFS")
		} else {
			v.Cid = &pin.IpfsHash
		}
	} else {
		dummyCid := "0000000000"
		v.Cid = &dummyCid
=======
		pin, err := a.IpfsClient.PinJson(p)
		if err != nil {
			log.Error().Err(err).Msg("error pinning vote to IPFS")
		} else {
			p.Cid = &pin.IpfsHash
		}
	} else {
		dummyCid := "0000000000"
		p.Cid = &dummyCid
>>>>>>> 676802d3
	}

	if err := v.CreateVote(a.DB); err != nil {
		log.Error().Err(err).Msg("Couldnt create vote")
		respondWithError(w, http.StatusInternalServerError, err.Error())
		return
	}

	respondWithJSON(w, http.StatusCreated, v)
}

// Proposals
func (a *App) getProposalsForCommunity(w http.ResponseWriter, r *http.Request) {
	vars := mux.Vars(r)
	communityId, err := strconv.Atoi(vars["communityId"])

	if err != nil {
		respondWithError(w, http.StatusBadRequest, "Invalid Community ID")
		return
	}

	count, _ := strconv.Atoi(r.FormValue("count"))
	start, _ := strconv.Atoi(r.FormValue("start"))
	status := r.FormValue("status")
	order := r.FormValue("order")

	// Default order is reverse-chronological order
	// chronological order, use order=asc
	if order == "" {
		order = "desc"
	}
	if count > 25 || count < 1 {
		count = 25
	}
	if start < 0 {
		start = 0
	}

	proposals, totalRecords, err := models.GetProposalsForCommunity(a.DB, start, count, communityId, status, order)
	if err != nil {
		respondWithError(w, http.StatusInternalServerError, err.Error())
		return
	}

	response := shared.GetPaginatedResponseWithPayload(proposals, start, count, totalRecords)
	respondWithJSON(w, http.StatusOK, response)
}

func (a *App) getProposal(w http.ResponseWriter, r *http.Request) {
	vars := mux.Vars(r)
	id, err := strconv.Atoi(vars["id"])

	if err != nil {
		respondWithError(w, http.StatusBadRequest, "Invalid Proposal ID")
		return
	}

	p := models.Proposal{ID: id}
	if err := p.GetProposalById(a.DB); err != nil {
		// TODO: for some reason switch err doesn't match pgx.ErrNoRows.
		// So I've added .Error() to convert to a string comparison
		switch err.Error() {
		case pgx.ErrNoRows.Error():
			respondWithError(w, http.StatusNotFound, "Proposal not found")
		default:
			respondWithError(w, http.StatusInternalServerError, err.Error())
		}
		return
	}

	respondWithJSON(w, http.StatusOK, p)
}

func (a *App) createProposal(w http.ResponseWriter, r *http.Request) {
	vars := mux.Vars(r)
	communityId, err := strconv.Atoi(vars["communityId"])
	if err != nil {
		respondWithError(w, http.StatusBadRequest, "Invalid Community ID")
		return
	}

	var p models.Proposal
	p.Community_id = communityId

	decoder := json.NewDecoder(r.Body)

	if err := decoder.Decode(&p); err != nil {
		msg := "Invalid request payload"
		log.Error().Err(err).Msg(msg)
		respondWithError(w, http.StatusBadRequest, msg)
		return
	}
	defer r.Body.Close()

	// validate timestamp of request/message
	if err := a.validateTimestamp(p.Timestamp, 60); err != nil {
		log.Error().Err(err)
		respondWithError(w, http.StatusForbidden, err.Error())
		return
	}

	if err := models.EnsureRoleForCommunity(a.DB, p.Creator_addr, communityId, "author"); err != nil {
		errMsg := fmt.Sprintf("account %s is not an author for community %d", p.Creator_addr, p.Community_id)
		log.Error().Err(err).Msg(errMsg)
		respondWithError(w, http.StatusForbidden, errMsg)
		return
	}
	if err := a.validateSignature(p.Creator_addr, p.Timestamp, p.Composite_signatures); err != nil {
		log.Error().Err(err)
		respondWithError(w, http.StatusForbidden, err.Error())
		return
	}

	// get latest snapshotted blockheight
	snapshot, err := a.SnapshotClient.GetLatestSnapshot()
	if err != nil {
		log.Error().Err(err).Msg("error fetching latest snapshot")
		respondWithError(w, http.StatusInternalServerError, err.Error())
		return
	}
	p.Block_height = snapshot.Block_height

	var community models.Community
	community.ID = communityId
	if err := community.GetCommunity(a.DB); err != nil {
		log.Error().Err(err).Msg("error fetching community")
		respondWithError(w, http.StatusInternalServerError, err.Error())
		return
	}

	if *community.Only_authors_to_submit {
		if err := models.EnsureRoleForCommunity(a.DB, p.Creator_addr, communityId, "author"); err != nil {
			errMsg := fmt.Sprintf("account %s is not an author for community %d", p.Creator_addr, p.Community_id)
			log.Error().Err(err).Msg(errMsg)
			respondWithError(w, http.StatusForbidden, errMsg)
			return
		}
	} else {
		if community.Public_path == nil || community.Threshold == nil {
			pathDefault := "none"
			thresholdDefault := 0.00

			community.Public_path = &pathDefault
			community.Threshold = &thresholdDefault
		}

		var contract = &shared.Contract{
			Name:        community.Contract_name,
			Addr:        community.Contract_addr,
			Public_path: community.Public_path,
			Threshold:   community.Threshold,
		}

		hasBalance, err := a.FlowAdapter.EnforceTokenThreshold(p.Creator_addr, contract)
		if err != nil {
			log.Error().Err(err).Msg("error enforcing token threshold")
			respondWithError(w, http.StatusInternalServerError, err.Error())
			return
		}

		if !hasBalance {
			errMsg := "insufficient token balance to create proposal"
			log.Error().Err(err).Msg(errMsg)
			respondWithError(w, http.StatusForbidden, errMsg)
			return
		}
	}

<<<<<<< HEAD
	// pin to ipfs
	if os.Getenv("APP_ENV") != "TEST" {
		pin, err := a.IpfsClient.PinJson(p)
		if err != nil {
			log.Error().Err(err).Msg("error pinning proposal to IPFS")
			respondWithError(w, http.StatusInternalServerError, err.Error())
			return
		}
		p.Cid = &pin.IpfsHash
	} else {
		dummyCid := "000000"
=======
	if os.Getenv("APP_ENV") != "TEST" {
		pin, err := a.IpfsClient.PinJson(p)
		if err != nil {
			log.Error().Err(err).Msg("error pinning vote to IPFS")
		} else {
			p.Cid = &pin.IpfsHash
		}
	} else {
		dummyCid := "0000000000"
>>>>>>> 676802d3
		p.Cid = &dummyCid
	}

	// validate proposal fields
	validate := validator.New()
	vErr := validate.Struct(p)
	if vErr != nil {
		log.Error().Err(vErr).Msg("invalid proposal")
		respondWithError(w, http.StatusBadRequest, vErr.Error())
		return
	}

	// create proposal
	if err := p.CreateProposal(a.DB); err != nil {
		respondWithError(w, http.StatusInternalServerError, err.Error())
		return
	}

	respondWithJSON(w, http.StatusCreated, p)
}

func (a *App) updateProposal(w http.ResponseWriter, r *http.Request) {
	vars := mux.Vars(r)
	id, err := strconv.Atoi(vars["id"])
	if err != nil {
		log.Error().Err(err).Msg("Invalid proposal ID")
		respondWithError(w, http.StatusBadRequest, "Invalid proposal ID")
		return
	}

	p := models.Proposal{ID: id}

	// get current proposal from DB
	if err := p.GetProposalById(a.DB); err != nil {
		log.Error().Err(err)
		respondWithError(w, http.StatusInternalServerError, err.Error())
		return
	}

	var payload models.UpdateProposalRequestPayload
	decoder := json.NewDecoder(r.Body)

	if err := decoder.Decode(&payload); err != nil {
		log.Error().Err(err).Msg("Invalid request payload")
		respondWithError(w, http.StatusBadRequest, "Invalid request payload")
		return
	}
	defer r.Body.Close()

	log.Debug().Msgf("payload: %s", payload.Signing_addr)

	// Check that status update is valid
	// For now we are assuming proposals are creating with status 'published' and may be cancelled.
	if payload.Status != "cancelled" {
		respondWithError(w, http.StatusBadRequest, "You may only change a proposal's status to 'cancelled'")
		return
	}
	// validate that the signing address is an author for the community
	if err := models.EnsureRoleForCommunity(a.DB, payload.Signing_addr, p.Community_id, "author"); err != nil {
		errMsg := fmt.Sprintf("account %s is not an author for community %d", p.Creator_addr, p.Community_id)
		log.Error().Err(err).Msg(errMsg)
		respondWithError(w, http.StatusForbidden, errMsg)
		return
	}

	// validate timestamp of request/message
	if err := a.validateTimestamp(payload.Timestamp, 60); err != nil {
		log.Error().Err(err)
		respondWithError(w, http.StatusForbidden, err.Error())
		return
	}
	// validate signature
	if err := a.validateSignature(p.Creator_addr, payload.Timestamp, payload.Composite_signatures); err != nil {
		log.Error().Err(err)
		respondWithError(w, http.StatusForbidden, err.Error())
		return
	}

	// Set new status
	p.Status = &payload.Status // pin to ipfs

<<<<<<< HEAD
	// Pin to ipfs
	if os.Getenv("APP_ENV") != "TEST" {
		pin, err := a.IpfsClient.PinJson(p)
		if err != nil {
			respondWithError(w, http.StatusInternalServerError, "IPFS error: "+err.Error())
			return
		}
		p.Cid = &pin.IpfsHash
	} else {
		dummyCid := "000000"
=======
	if os.Getenv("APP_ENV") != "TEST" {
		pin, err := a.IpfsClient.PinJson(p)
		if err != nil {
			log.Error().Err(err).Msg("error pinning vote to IPFS")
		} else {
			p.Cid = &pin.IpfsHash
		}
	} else {
		dummyCid := "0000000000"
>>>>>>> 676802d3
		p.Cid = &dummyCid
	}

	// Finally, update DB
	if err := p.UpdateProposal(a.DB); err != nil {
		respondWithError(w, http.StatusInternalServerError, err.Error())
		return
	}

	respondWithJSON(w, http.StatusOK, p)
}

// Communities

func (a *App) getCommunities(w http.ResponseWriter, r *http.Request) {
	count, _ := strconv.Atoi(r.FormValue("count"))
	start, _ := strconv.Atoi(r.FormValue("start"))

	if count > 25 || count < 1 {
		count = 25
	}
	if start < 0 {
		start = 0
	}

	communities, totalRecords, err := models.GetCommunities(a.DB, start, count)
	if err != nil {
		respondWithError(w, http.StatusInternalServerError, err.Error())
		return
	}
	response := shared.GetPaginatedResponseWithPayload(communities, start, count, totalRecords)

	respondWithJSON(w, http.StatusOK, response)
}

func (a *App) getCommunity(w http.ResponseWriter, r *http.Request) {
	vars := mux.Vars(r)
	id, err := strconv.Atoi(vars["id"])

	if err != nil {
		respondWithError(w, http.StatusBadRequest, "Invalid Community ID")
		return
	}

	c := models.Community{ID: id}
	if err := c.GetCommunity(a.DB); err != nil {
		// TODO: for some reason switch err doesn't match pgx.ErrNoRows.
		// So I've added .Error() to convert to a string comparison
		switch err.Error() {
		case pgx.ErrNoRows.Error():
			respondWithError(w, http.StatusNotFound, "Community not found")
		default:
			respondWithError(w, http.StatusInternalServerError, err.Error())
		}
		return
	}

	respondWithJSON(w, http.StatusOK, c)
}

func (a *App) getCommunitiesForHomePage(w http.ResponseWriter, r *http.Request) {
	count, _ := strconv.Atoi(r.FormValue("count"))
	start, _ := strconv.Atoi(r.FormValue("start"))

	if count > 25 || count < 1 {
		count = 25
	}
	if start < 0 {
		start = 0
	}

	communities, totalRecords, err := models.GetCommunitiesForHomePage(a.DB, start, count)
	if err != nil {
		respondWithError(w, http.StatusInternalServerError, err.Error())
		return
	}
	response := shared.GetPaginatedResponseWithPayload(communities, start, count, totalRecords)

	respondWithJSON(w, http.StatusOK, response)
}

func (a *App) createCommunity(w http.ResponseWriter, r *http.Request) {
	var c models.Community
	var payload models.CreateCommunityRequestPayload
	decoder := json.NewDecoder(r.Body)

	if err := decoder.Decode(&payload); err != nil {
		log.Error().Err(err)
		respondWithError(w, http.StatusBadRequest, "Invalid request payload")
		return
	}
	defer r.Body.Close()

	c = payload.Community

	// validate timestamp of request/message
	if err := a.validateTimestamp(c.Timestamp, 60); err != nil {
		respondWithError(w, http.StatusForbidden, err.Error())
		return
	}

	// TODO: since we removed the allowlist, some sort of rate limiting will probably be necessary

	if err := a.validateSignature(c.Creator_addr, c.Timestamp, c.Composite_signatures); err != nil {
		respondWithError(w, http.StatusForbidden, err.Error())
		return
	}

	// pin to ipfs
	if os.Getenv("APP_ENV") != "TEST" {
		pin, err := a.IpfsClient.PinJson(c)
		if err != nil {
<<<<<<< HEAD
			respondWithError(w, http.StatusInternalServerError, "IPFS error: "+err.Error())
			return
		}
		c.Cid = &pin.IpfsHash
	} else {
		dummyCid := "000000000000000"
=======
			log.Error().Err(err).Msg("error pinning vote to IPFS")
		} else {
			c.Cid = &pin.IpfsHash
		}
	} else {
		dummyCid := "0000000000"
>>>>>>> 676802d3
		c.Cid = &dummyCid
	}

	validate := validator.New()
	vErr := validate.Struct(c)
	if vErr != nil {
		log.Error().Err(vErr).Msg("invalid community")
		respondWithError(w, http.StatusBadRequest, vErr.Error())
		return
	}

	// Create Community
	if err := c.CreateCommunity(a.DB); err != nil {
		log.Error().Err(err).Msg("db error creating community")
		respondWithError(w, http.StatusInternalServerError, err.Error())
		return
	}
	// Grant roles to community creator
	if err := models.GrantRolesToCommunityCreator(a.DB, c.Creator_addr, c.ID); err != nil {
		log.Error().Err(err).Msg("db error adding community creator roles")
		respondWithError(w, http.StatusInternalServerError, err.Error())
	}

	// Grant any additional roles
	if payload.Additional_admins != nil {
		for _, addr := range *payload.Additional_admins {
			if err := models.GrantAdminRolesToAddress(a.DB, c.ID, addr); err != nil {
				respondWithError(w, http.StatusInternalServerError, err.Error())
				return
			}
		}
	}

	if payload.Additional_authors != nil {
		for _, addr := range *payload.Additional_authors {
			if err := models.GrantAuthorRolesToAddress(a.DB, c.ID, addr); err != nil {
				respondWithError(w, http.StatusInternalServerError, err.Error())
				return
			}
		}
	}

	respondWithJSON(w, http.StatusCreated, c)
}

func (a *App) updateCommunity(w http.ResponseWriter, r *http.Request) {
	vars := mux.Vars(r)
	id, err := strconv.Atoi(vars["id"])
	if err != nil {
		respondWithError(w, http.StatusBadRequest, "Invalid community ID")
		return
	}

	var payload models.UpdateCommunityRequestPayload

	decoder := json.NewDecoder(r.Body)
	if err := decoder.Decode(&payload); err != nil {
		log.Error().Err(err)
		respondWithError(w, http.StatusBadRequest, "Invalid request payload")
		return
	}
	defer r.Body.Close()

	// Fetch community
	var c = models.Community{ID: id}
	if err := c.GetCommunity(a.DB); err != nil {
		log.Error().Err(err)
		respondWithError(w, http.StatusBadRequest, fmt.Sprintf("Invalid request: no community with ID %d", id))
		return
	}

	// validate is commuity creator
	// TODO: update to validating address is admin
	if err := c.CanUpdateCommunity(a.DB, payload.Signing_addr); err != nil {
		log.Error().Err(err)
		respondWithError(w, http.StatusForbidden, err.Error())
		return
	}

	// validate timestamp of request/message
	if err := a.validateTimestamp(payload.Timestamp, 60); err != nil {
		log.Error().Err(err)
		respondWithError(w, http.StatusForbidden, err.Error())
		return
	}

	// validate user signature
	if err := a.validateSignature(payload.Signing_addr, payload.Timestamp, payload.Composite_signatures); err != nil {
		respondWithError(w, http.StatusForbidden, err.Error())
		return
	}

	// Update community
	if err := c.UpdateCommunity(a.DB, &payload); err != nil {
		log.Error().Err(err)
		respondWithError(w, http.StatusInternalServerError, err.Error())
		return
	}

	c = models.Community{ID: c.ID}
	if err := c.GetCommunity(a.DB); err != nil {
		log.Error().Err(err)
		respondWithError(w, http.StatusInternalServerError, err.Error())
		return
	}

	respondWithJSON(w, http.StatusOK, c)
}

// Voting Strategies
func (a *App) getVotingStrategies(w http.ResponseWriter, r *http.Request) {
	vs, err := models.GetVotingStrategies(a.DB)
	if err != nil {
		respondWithError(w, http.StatusInternalServerError, err.Error())
		return
	}
	respondWithJSON(w, http.StatusOK, vs)
}

func (a *App) getCommunityCategories(w http.ResponseWriter, r *http.Request) {
	vs, err := models.GetCommunityTypes(a.DB)
	if err != nil {
		respondWithError(w, http.StatusInternalServerError, err.Error())
		return
	}
	respondWithJSON(w, http.StatusOK, vs)
}

////////////
// Lists //
///////////

func (a *App) getListsForCommunity(w http.ResponseWriter, r *http.Request) {
	vars := mux.Vars(r)
	communityId, err := strconv.Atoi(vars["communityId"])

	if err != nil {
		respondWithError(w, http.StatusBadRequest, "Invalid Community ID")
		return
	}

	lists, err := models.GetListsForCommunity(a.DB, communityId)
	if err != nil {
		respondWithError(w, http.StatusInternalServerError, err.Error())
		return
	}

	respondWithJSON(w, http.StatusOK, lists)
}

func (a *App) getList(w http.ResponseWriter, r *http.Request) {
	vars := mux.Vars(r)
	id, err := strconv.Atoi(vars["id"])

	if err != nil {
		respondWithError(w, http.StatusBadRequest, "Invalid Community ID")
		return
	}
	list := models.List{ID: id}

	if err = list.GetListById(a.DB); err != nil {
		respondWithError(w, http.StatusInternalServerError, err.Error())
		return
	}

	respondWithJSON(w, http.StatusOK, list)
}

func (a *App) createListForCommunity(w http.ResponseWriter, r *http.Request) {
	vars := mux.Vars(r)
	communityId, err := strconv.Atoi(vars["communityId"])
	if err != nil {
		respondWithError(w, http.StatusBadRequest, "Invalid Community ID")
	}

	payload := models.ListPayload{}

	payload.Community_id = communityId

	decoder := json.NewDecoder(r.Body)

	if err := decoder.Decode(&payload); err != nil {
		log.Error().Err(err)
		respondWithError(w, http.StatusBadRequest, "Invalid request payload")
		return
	}
	defer r.Body.Close()

	// Ensure list doesnt already exist

	if existingList, _ := models.GetListForCommunityByType(a.DB, communityId, *payload.List_type); existingList.ID > 0 {
		respondWithError(
			w,
			http.StatusBadRequest,
			fmt.Sprintf("list of type %s already exists for community %d", *payload.List_type, communityId),
		)
		return
	}

	// validate payload fields
	validate := validator.New()
	if vErr := validate.Struct(payload); vErr != nil {
		log.Error().Err(vErr).Msg("validation error in list payload")
		respondWithError(w, http.StatusBadRequest, vErr.Error())
		return
	}

	// validate timestamp of request/message
	if err := a.validateTimestamp(payload.Timestamp, 60); err != nil {
		log.Error().Err(err)
		respondWithError(w, http.StatusForbidden, err.Error())
		return
	}
	if err := models.EnsureRoleForCommunity(a.DB, payload.Signing_addr, payload.Community_id, "admin"); err != nil {
		errMsg := fmt.Sprintf("account %s is not an admin for community %d", payload.Signing_addr, payload.Community_id)
		log.Error().Err(err).Msg(errMsg)
		respondWithError(w, http.StatusForbidden, errMsg)
		return
	}

	if err := a.validateSignature(payload.Signing_addr, payload.Timestamp, payload.Composite_signatures); err != nil {
		log.Error().Err(err)
		respondWithError(w, http.StatusForbidden, err.Error())
		return
	}

	l := payload.List

	if os.Getenv("APP_ENV") != "TEST" {
		pin, err := a.IpfsClient.PinJson(l)
		if err != nil {
<<<<<<< HEAD
			log.Error().Err(err).Msg("error pinning list to IPFS")
			respondWithError(w, http.StatusInternalServerError, "IPFS error: "+err.Error())
			return
		}
		l.Cid = &pin.IpfsHash
	} else {
		dummyCid := "000000"
=======
			log.Error().Err(err).Msg("error pinning vote to IPFS")
		} else {
			l.Cid = &pin.IpfsHash
		}
	} else {
		dummyCid := "0000000000"
>>>>>>> 676802d3
		l.Cid = &dummyCid
	}

	// create proposal
	if err := l.CreateList(a.DB); err != nil {
		respondWithError(w, http.StatusInternalServerError, err.Error())
		return
	}

	respondWithJSON(w, http.StatusCreated, l)
}

func (a *App) addAddressesToList(w http.ResponseWriter, r *http.Request) {
	vars := mux.Vars(r)
	id, err := strconv.Atoi(vars["id"])
	if err != nil {
		respondWithError(w, http.StatusBadRequest, "Invalid list ID")
		return
	}

	l := models.List{ID: id}

	// get current proposal from DB
	if err := l.GetListById(a.DB); err != nil {
		log.Error().Err(err).Msgf("error querying list with id %v", id)
		respondWithError(w, http.StatusInternalServerError, err.Error())
		return
	}

	payload := models.ListUpdatePayload{}
	decoder := json.NewDecoder(r.Body)

	if err := decoder.Decode(&payload); err != nil {
		log.Error().Err(err).Msg("error decoding ListUpdate payload")
		respondWithError(w, http.StatusBadRequest, "Invalid request payload")
		return
	}
	defer r.Body.Close()

	// Validations

	// payload fields
	validate := validator.New()
	if vErr := validate.Struct(payload); vErr != nil {
		log.Error().Err(vErr).Msg("add to list validation error")
		respondWithError(w, http.StatusBadRequest, vErr.Error())
		return
	}

	// Ensure user is a community Admin
	if err := models.EnsureRoleForCommunity(a.DB, payload.Signing_addr, l.Community_id, "admin"); err != nil {
		errMsg := fmt.Sprintf("account %s is not an admin for community %d", payload.Signing_addr, l.Community_id)
		log.Error().Err(err).Msg(errMsg)
		respondWithError(w, http.StatusForbidden, errMsg)
		return
	}
	// timestamp
	if err := a.validateTimestamp(payload.Timestamp, 60); err != nil {
		log.Error().Err(err)
		respondWithError(w, http.StatusForbidden, err.Error())
		return
	}
	// signature
	if err := a.validateSignature(payload.Signing_addr, payload.Timestamp, payload.Composite_signatures); err != nil {
		log.Error().Err(err)
		respondWithError(w, http.StatusForbidden, err.Error())
		return
	}

	// Add specified addresses to list
	l.AddAddresses(payload.Addresses)

<<<<<<< HEAD
	// Pin to ipfs
	if os.Getenv("APP_ENV") != "TEST" {
		pin, err := a.IpfsClient.PinJson(l)
		if err != nil {
			log.Error().Err(err).Msg("error pinning to ipfs")
			respondWithError(w, http.StatusInternalServerError, "IPFS error: "+err.Error())
			return
		}
		l.Cid = &pin.IpfsHash
	} else {
		dummyCid := "000000"
=======
	if os.Getenv("APP_ENV") != "TEST" {
		pin, err := a.IpfsClient.PinJson(l)
		if err != nil {
			log.Error().Err(err).Msg("error pinning vote to IPFS")
		} else {
			l.Cid = &pin.IpfsHash
		}
	} else {
		dummyCid := "0000000000"
>>>>>>> 676802d3
		l.Cid = &dummyCid
	}

	// Finally, update DB
	if err := l.UpdateList(a.DB); err != nil {
		log.Error().Err(err)
		respondWithError(w, http.StatusInternalServerError, err.Error())
		return
	}

	respondWithJSON(w, http.StatusCreated, nil)
}

func (a *App) removeAddressesFromList(w http.ResponseWriter, r *http.Request) {
	vars := mux.Vars(r)
	id, err := strconv.Atoi(vars["id"])
	if err != nil {
		respondWithError(w, http.StatusBadRequest, "Invalid list ID")
		return
	}

	l := models.List{ID: id}

	// get current proposal from DB
	if err := l.GetListById(a.DB); err != nil {
		log.Error().Err(err).Msgf("error querying list with id %v", id)
		respondWithError(w, http.StatusInternalServerError, err.Error())
		return
	}

	payload := models.ListUpdatePayload{}
	decoder := json.NewDecoder(r.Body)

	if err := decoder.Decode(&payload); err != nil {
		log.Error().Err(err).Msg("error decoding ListUpdate payload")
		respondWithError(w, http.StatusBadRequest, "Invalid request payload")
		return
	}
	defer r.Body.Close()

	// Validations

	// payload fields
	validate := validator.New()
	if vErr := validate.Struct(payload); vErr != nil {
		log.Error().Err(vErr).Msg("remove from list validation error")
		respondWithError(w, http.StatusBadRequest, vErr.Error())
		return
	}
	if err := models.EnsureRoleForCommunity(a.DB, payload.Signing_addr, l.Community_id, "admin"); err != nil {
		errMsg := fmt.Sprintf("account %s is not an admin for community %d", payload.Signing_addr, l.Community_id)
		log.Error().Err(err).Msg(errMsg)
		respondWithError(w, http.StatusForbidden, errMsg)
		return
	}
	// timestamp
	if err := a.validateTimestamp(payload.Timestamp, 60); err != nil {
		log.Error().Err(err)
		respondWithError(w, http.StatusForbidden, err.Error())
		return
	}
	// signature
	if err := a.validateSignature(payload.Signing_addr, payload.Timestamp, payload.Composite_signatures); err != nil {
		log.Error().Err(err)
		respondWithError(w, http.StatusForbidden, err.Error())
		return
	}

	// Remove specified addresses
	l.RemoveAddresses(payload.Addresses)

<<<<<<< HEAD
	// Pin to ipfs
	if os.Getenv("APP_ENV") != "TEST" {
		pin, err := a.IpfsClient.PinJson(l)
		if err != nil {
			log.Error().Err(err).Msg("ipfs error")
			respondWithError(w, http.StatusInternalServerError, "IPFS error: "+err.Error())
			return
		}
		l.Cid = &pin.IpfsHash
	} else {
		dummyCid := "000000"
=======
	if os.Getenv("APP_ENV") != "TEST" {
		pin, err := a.IpfsClient.PinJson(l)
		if err != nil {
			log.Error().Err(err).Msg("error pinning vote to IPFS")
		} else {
			l.Cid = &pin.IpfsHash
		}
	} else {
		dummyCid := "0000000000"
>>>>>>> 676802d3
		l.Cid = &dummyCid
	}

	// Finally, update DB
	if err := l.UpdateList(a.DB); err != nil {
		log.Error().Err(err).Msg("db error updating list")
		respondWithError(w, http.StatusInternalServerError, err.Error())
		return
	}

	respondWithJSON(w, http.StatusOK, nil)
}

//////////////
// Accounts //
//////////////

func (a *App) getAccountAtBlockHeight(w http.ResponseWriter, r *http.Request) {
	vars := mux.Vars(r)
	addr := vars["addr"]
	var blockHeight uint64
	blockHeight, err := strconv.ParseUint(vars["blockHeight"], 10, 64)
	if err != nil {
		log.Error().Err(err).Msg("error parsing blockHeight param")
		respondWithError(w, http.StatusBadRequest, err.Error())
		return
	}

	b := Balance{}
	if err = a.SnapshotClient.GetAddressBalanceAtBlockHeight(addr, blockHeight, &b); err != nil {
		log.Error().Err(err).Msgf("error getting account %s at blockheight %d", addr, blockHeight)
		respondWithError(w, http.StatusInternalServerError, err.Error())
		return
	}

	respondWithJSON(w, http.StatusOK, b)
}

func (a *App) getAdminList(w http.ResponseWriter, r *http.Request) {
	respondWithJSON(w, http.StatusOK, a.AdminAllowlist.Addresses)
}

func (a *App) getCommunityBlocklist(w http.ResponseWriter, r *http.Request) {
	respondWithJSON(w, http.StatusOK, a.CommunityBlocklist.Addresses)
}

func (a *App) getLatestSnapshot(w http.ResponseWriter, r *http.Request) {
	snapshot, err := a.SnapshotClient.GetLatestSnapshot()
	if err != nil {
		respondWithError(w, http.StatusInternalServerError, err.Error())
	}

	respondWithJSON(w, http.StatusOK, snapshot)
}

///////////
// Users //
///////////

func (a *App) handleCreateCommunityUser(w http.ResponseWriter, r *http.Request) {
	vars := mux.Vars(r)
	communityId, err := strconv.Atoi(vars["communityId"])
	if err != nil {
		respondWithError(w, http.StatusBadRequest, "Invalid Community ID")
		return
	}

	payload := models.CommunityUserPayload{}
	payload.Community_id = communityId

	decoder := json.NewDecoder(r.Body)

	if err := decoder.Decode(&payload); err != nil {
		msg := "Invalid request payload"
		log.Error().Err(err).Msg(msg)
		respondWithError(w, http.StatusBadRequest, msg)
		return
	}
	defer r.Body.Close()

	// validate community_user payload fields
	validate := validator.New()
	vErr := validate.Struct(payload)
	if vErr != nil {
		log.Error().Err(vErr).Msg("invalid community user")
		respondWithError(w, http.StatusBadRequest, vErr.Error())
		return
	}
	// validate user is allowed to create this user
	if payload.User_type != "member" {
		if payload.Signing_addr == payload.Addr {
			CANNOT_GRANT_SELF_ERR := errors.New("users cannot grant themselves a priviledged user_type")
			log.Error().Err(CANNOT_GRANT_SELF_ERR)
			respondWithError(w, http.StatusForbidden, CANNOT_GRANT_SELF_ERR.Error())
			return
		}
		// If signing address is not user address, verify they have admin status in this community
		var communityAdmin = models.CommunityUser{Community_id: payload.Community_id, Addr: payload.Signing_addr, User_type: "admin"}
		if err := communityAdmin.GetCommunityUser(a.DB); err != nil {
			USER_MUST_BE_ADMIN_ERR := errors.New("user must be community admin to grant priviledges")
			log.Error().Err(err).Msg("db error")
			log.Error().Err(USER_MUST_BE_ADMIN_ERR)
			respondWithError(w, http.StatusForbidden, USER_MUST_BE_ADMIN_ERR.Error())
			return
		}
	}
	// only an account can add itself as a "member", unless an admin is granting
	// an address a priviledged role
	if payload.User_type == "member" && payload.Addr != payload.Signing_addr {
		CANNOT_ADD_MEMBER_ERR := errors.New(
			"an account can only add itself as a community member, unless an admin is granting priviledged role",
		)
		log.Error().Err(CANNOT_ADD_MEMBER_ERR)
		respondWithError(w, http.StatusForbidden, CANNOT_ADD_MEMBER_ERR.Error())
		return
	}
	// validate timestamp of request/message
	if err := a.validateTimestamp(payload.Timestamp, 60); err != nil {
		log.Error().Err(err)
		respondWithError(w, http.StatusForbidden, err.Error())
		return
	}
	// validate timestamp of request/message
	if err := a.validateSignature(payload.Signing_addr, payload.Timestamp, payload.Composite_signatures); err != nil {
		log.Error().Err(err)
		respondWithError(w, http.StatusForbidden, err.Error())
		return
	}

	// check that community user doesnt already exist
	// should throw a "ErrNoRows" error
	u := payload.CommunityUser
	if err := u.GetCommunityUser(a.DB); err == nil {
		respondWithError(
			w,
			http.StatusBadRequest,
			fmt.Sprintf("Error: Address %s is already a %s of community %d\n", u.Addr, u.User_type, u.Community_id),
		)
		return
	}

	// Grant appropriate roles
	if u.User_type == "admin" {
		if err := models.GrantAdminRolesToAddress(a.DB, u.Community_id, u.Addr); err != nil {
			respondWithError(w, http.StatusInternalServerError, err.Error())
			return
		}
	} else if u.User_type == "author" {
		if err := models.GrantAuthorRolesToAddress(a.DB, u.Community_id, u.Addr); err != nil {
			respondWithError(w, http.StatusInternalServerError, err.Error())
			return
		}
	} else {
		// grant member role
		if err := u.CreateCommunityUser(a.DB); err != nil {
			respondWithError(w, http.StatusInternalServerError, err.Error())
			return
		}
	}

	respondWithJSON(w, http.StatusCreated, "OK")
}

func (a *App) handleGetCommunityUsers(w http.ResponseWriter, r *http.Request) {
	vars := mux.Vars(r)
	communityId, err := strconv.Atoi(vars["communityId"])

	if err != nil {
		respondWithError(w, http.StatusBadRequest, "Invalid Community ID")
		return
	}

	count, _ := strconv.Atoi(r.FormValue("count"))
	start, _ := strconv.Atoi(r.FormValue("start"))
	if count > 100 || count < 1 {
		count = 100
	}
	if start < 0 {
		start = 0
	}

	users, totalRecords, err := models.GetUsersForCommunity(a.DB, communityId, start, count)
	if err != nil {
		respondWithError(w, http.StatusInternalServerError, err.Error())
		return
	}

	response := shared.GetPaginatedResponseWithPayload(users, start, count, totalRecords)
	respondWithJSON(w, http.StatusOK, response)

}

func (a *App) handleGetCommunityUsersByType(w http.ResponseWriter, r *http.Request) {
	vars := mux.Vars(r)
	communityId, err := strconv.Atoi(vars["communityId"])

	if err != nil {
		respondWithError(w, http.StatusBadRequest, "Invalid Community ID")
		return
	}

	userType := vars["userType"]
	if !models.EnsureValidRole(userType) {
		respondWithError(w, http.StatusBadRequest, "Invalid userType")
		return
	}

	count, _ := strconv.Atoi(r.FormValue("count"))
	start, _ := strconv.Atoi(r.FormValue("start"))
	if count > 100 || count < 1 {
		count = 100
	}
	if start < 0 {
		start = 0
	}

	users, totalRecords, err := models.GetUsersForCommunityByType(a.DB, communityId, start, count, userType)

	if err != nil {
		respondWithError(w, http.StatusInternalServerError, err.Error())
		return
	}

	response := shared.GetPaginatedResponseWithPayload(users, start, count, totalRecords)
	respondWithJSON(w, http.StatusOK, response)
}

func (a *App) handleGetUserCommunities(w http.ResponseWriter, r *http.Request) {
	vars := mux.Vars(r)
	addr := vars["addr"]

	count, _ := strconv.Atoi(r.FormValue("count"))
	start, _ := strconv.Atoi(r.FormValue("start"))
	if count > 25 || count < 1 {
		count = 25
	}
	if start < 0 {
		start = 0
	}

	communities, totalRecords, err := models.GetCommunitiesForUser(a.DB, addr, start, count)
	if err != nil {
		respondWithError(w, http.StatusInternalServerError, err.Error())
		return
	}

	response := shared.GetPaginatedResponseWithPayload(communities, start, count, totalRecords)
	respondWithJSON(w, http.StatusOK, response)

}

func (a *App) handleRemoveUserRole(w http.ResponseWriter, r *http.Request) {
	vars := mux.Vars(r)
	addr := vars["addr"]
	userType := vars["userType"]
	communityId, err := strconv.Atoi(vars["communityId"])

	if err != nil {
		respondWithError(w, http.StatusBadRequest, "Invalid Community ID")
		return
	}

	payload := models.CommunityUserPayload{}
	payload.Community_id = communityId
	payload.Addr = addr
	payload.User_type = userType

	decoder := json.NewDecoder(r.Body)

	if err := decoder.Decode(&payload); err != nil {
		msg := "Invalid request payload"
		log.Error().Err(err).Msg(msg)
		respondWithError(w, http.StatusBadRequest, msg)
		return
	}
	defer r.Body.Close()

	// validate timestamp of request/message
	if err := a.validateTimestamp(payload.Timestamp, 60); err != nil {
		log.Error().Err(err)
		respondWithError(w, http.StatusForbidden, err.Error())
		return
	}
	// validate signature
	if err := a.validateSignature(payload.Signing_addr, payload.Timestamp, payload.Composite_signatures); err != nil {
		respondWithError(w, http.StatusForbidden, err.Error())
		return
	}

	if payload.User_type == "member" {
		if payload.Addr == payload.Signing_addr {
			// If a member is removing themselves, remove all their other roles as well
			userRoles, err := models.GetAllRolesForUserInCommunity(a.DB, payload.Addr, payload.Community_id)
			if err != nil {
				log.Error().Err(err)
				respondWithError(w, http.StatusInternalServerError, err.Error())
			}
			for _, userRole := range userRoles {
				if err := userRole.Remove(a.DB); err != nil {
					log.Error().Err(err)
					respondWithError(w, http.StatusInternalServerError, err.Error())
					return
				}
			}
		} else {
			// validate someone else is not removing a "member" role
			CANNOT_REMOVE_MEMBER_ERR := errors.New("cannot remove another member from a community")
			log.Error().Err(CANNOT_REMOVE_MEMBER_ERR)
			respondWithError(w, http.StatusForbidden, CANNOT_REMOVE_MEMBER_ERR.Error())
			return
		}
	}

	u := payload.CommunityUser

	if payload.User_type == "admin" {
		// validate signer is admin
		var adminUser = models.CommunityUser{Addr: payload.Signing_addr, Community_id: payload.Community_id, User_type: "admin"}
		if err := adminUser.GetCommunityUser(a.DB); err != nil {
			USER_MUST_BE_ADMIN_ERR := errors.New("user must be community admin") // this
			log.Error().Err(err).Msg("db error")
			log.Error().Err(USER_MUST_BE_ADMIN_ERR)
			respondWithError(w, http.StatusForbidden, USER_MUST_BE_ADMIN_ERR.Error())
			return
		}
		// If the admin role is being removed, remove author role as well
		author := models.CommunityUser{Addr: u.Addr, Community_id: u.Community_id, User_type: "author"}
		if err := author.Remove(a.DB); err != nil {
			respondWithError(w, http.StatusInternalServerError, err.Error())
			return
		}
		// remove admin role
		if err := u.Remove(a.DB); err != nil {
			respondWithError(w, http.StatusInternalServerError, err.Error())
			return
		}
	} else if err := u.Remove(a.DB); err != nil {
		// Otherwise, just remove the specified user role
		respondWithError(w, http.StatusInternalServerError, err.Error())
		return
	}

	resp := struct {
		Status string `json:"status"`
	}{
		Status: "ok",
	}

	respondWithJSON(w, http.StatusOK, resp)
}

/////////////
// HELPERS //
/////////////

func respondWithError(w http.ResponseWriter, code int, message string) {
	respondWithJSON(w, code, map[string]string{"error": message})
}

func respondWithJSON(w http.ResponseWriter, code int, payload interface{}) {
	response, _ := json.Marshal(payload)
	w.Header().Set("Content-Type", "application/json")
	w.WriteHeader(code)
	w.Write(response)
}

func (a *App) validateSignature(addr string, message string, sigs *[]shared.CompositeSignature) error {
	shouldValidateSignature := a.Config.Features["validateSigs"]

	if !shouldValidateSignature {
		return nil
	}

	if err := a.FlowAdapter.UserSignatureValidate(addr, message, sigs, ""); err != nil {
		return err
	}
	return nil
}

// blocklist check
func (a *App) validateBlocklist(addr string, communityId int) error {
	if !a.Config.Features["validateBlocklist"] {
		return nil
	}

	blockList, _ := models.GetListForCommunityByType(a.DB, communityId, "block")
	isBlocked := funk.Contains(blockList.Addresses, addr)

	isTest := flag.Lookup("test.v") != nil

	if isBlocked && !isTest {
		return errors.New("user does not have permission")
	}
	return nil
}

// same comment as above. need to move this to conditional middleware
func (a *App) validateTimestamp(timestamp string, expiry int) error {
	if !a.Config.Features["validateTimestamps"] {
		return nil
	}
	// check timestamp and ensure no longer than expiry seconds has passed
	stamp, _ := strconv.ParseInt(timestamp, 10, 64)
	uxTime := time.Unix(stamp/1000, (stamp%1000)*1000*1000)
	diff := time.Now().UTC().Sub(uxTime).Seconds()
	if diff > float64(expiry) {
		err := errors.New("timestamp on request has expired")
		log.Error().Err(err).Msgf("expiry error: %v", diff)
		return err
	}
	return nil
}<|MERGE_RESOLUTION|>--- conflicted
+++ resolved
@@ -214,11 +214,8 @@
 	a.Router.HandleFunc("/users/{addr:0x[a-zA-Z0-9]{16}}/communities", a.handleGetUserCommunities).Methods("GET")
 	a.Router.HandleFunc("/communities/{communityId:[0-9]+}/users", a.handleCreateCommunityUser).Methods("POST", "OPTIONS")
 	a.Router.HandleFunc("/communities/{communityId:[0-9]+}/users", a.handleGetCommunityUsers).Methods("GET")
-<<<<<<< HEAD
-=======
 	a.Router.HandleFunc("/communities/{communityId:[0-9]+}/users/type/{userType:[a-zA-Z]+}", a.handleGetCommunityUsersByType).
 		Methods("GET")
->>>>>>> 676802d3
 	a.Router.HandleFunc("/communities/{communityId:[0-9]+}/users/{addr:0x[a-zA-Z0-9]{16}}/{userType:[a-zA-Z]+}", a.handleRemoveUserRole).
 		Methods("DELETE", "OPTIONS")
 	// Utilities
@@ -631,7 +628,6 @@
 	}
 
 	if os.Getenv("APP_ENV") != "TEST" {
-<<<<<<< HEAD
 		pin, err := a.IpfsClient.PinJson(v)
 		if err != nil {
 			log.Error().Err(err).Msg("error pinning vote to IPFS")
@@ -641,17 +637,6 @@
 	} else {
 		dummyCid := "0000000000"
 		v.Cid = &dummyCid
-=======
-		pin, err := a.IpfsClient.PinJson(p)
-		if err != nil {
-			log.Error().Err(err).Msg("error pinning vote to IPFS")
-		} else {
-			p.Cid = &pin.IpfsHash
-		}
-	} else {
-		dummyCid := "0000000000"
-		p.Cid = &dummyCid
->>>>>>> 676802d3
 	}
 
 	if err := v.CreateVote(a.DB); err != nil {
@@ -820,7 +805,6 @@
 		}
 	}
 
-<<<<<<< HEAD
 	// pin to ipfs
 	if os.Getenv("APP_ENV") != "TEST" {
 		pin, err := a.IpfsClient.PinJson(p)
@@ -832,17 +816,6 @@
 		p.Cid = &pin.IpfsHash
 	} else {
 		dummyCid := "000000"
-=======
-	if os.Getenv("APP_ENV") != "TEST" {
-		pin, err := a.IpfsClient.PinJson(p)
-		if err != nil {
-			log.Error().Err(err).Msg("error pinning vote to IPFS")
-		} else {
-			p.Cid = &pin.IpfsHash
-		}
-	} else {
-		dummyCid := "0000000000"
->>>>>>> 676802d3
 		p.Cid = &dummyCid
 	}
 
@@ -924,7 +897,6 @@
 	// Set new status
 	p.Status = &payload.Status // pin to ipfs
 
-<<<<<<< HEAD
 	// Pin to ipfs
 	if os.Getenv("APP_ENV") != "TEST" {
 		pin, err := a.IpfsClient.PinJson(p)
@@ -935,17 +907,6 @@
 		p.Cid = &pin.IpfsHash
 	} else {
 		dummyCid := "000000"
-=======
-	if os.Getenv("APP_ENV") != "TEST" {
-		pin, err := a.IpfsClient.PinJson(p)
-		if err != nil {
-			log.Error().Err(err).Msg("error pinning vote to IPFS")
-		} else {
-			p.Cid = &pin.IpfsHash
-		}
-	} else {
-		dummyCid := "0000000000"
->>>>>>> 676802d3
 		p.Cid = &dummyCid
 	}
 
@@ -1058,21 +1019,12 @@
 	if os.Getenv("APP_ENV") != "TEST" {
 		pin, err := a.IpfsClient.PinJson(c)
 		if err != nil {
-<<<<<<< HEAD
 			respondWithError(w, http.StatusInternalServerError, "IPFS error: "+err.Error())
 			return
 		}
 		c.Cid = &pin.IpfsHash
 	} else {
 		dummyCid := "000000000000000"
-=======
-			log.Error().Err(err).Msg("error pinning vote to IPFS")
-		} else {
-			c.Cid = &pin.IpfsHash
-		}
-	} else {
-		dummyCid := "0000000000"
->>>>>>> 676802d3
 		c.Cid = &dummyCid
 	}
 
@@ -1304,7 +1256,6 @@
 	if os.Getenv("APP_ENV") != "TEST" {
 		pin, err := a.IpfsClient.PinJson(l)
 		if err != nil {
-<<<<<<< HEAD
 			log.Error().Err(err).Msg("error pinning list to IPFS")
 			respondWithError(w, http.StatusInternalServerError, "IPFS error: "+err.Error())
 			return
@@ -1312,14 +1263,6 @@
 		l.Cid = &pin.IpfsHash
 	} else {
 		dummyCid := "000000"
-=======
-			log.Error().Err(err).Msg("error pinning vote to IPFS")
-		} else {
-			l.Cid = &pin.IpfsHash
-		}
-	} else {
-		dummyCid := "0000000000"
->>>>>>> 676802d3
 		l.Cid = &dummyCid
 	}
 
@@ -1392,7 +1335,6 @@
 	// Add specified addresses to list
 	l.AddAddresses(payload.Addresses)
 
-<<<<<<< HEAD
 	// Pin to ipfs
 	if os.Getenv("APP_ENV") != "TEST" {
 		pin, err := a.IpfsClient.PinJson(l)
@@ -1404,17 +1346,6 @@
 		l.Cid = &pin.IpfsHash
 	} else {
 		dummyCid := "000000"
-=======
-	if os.Getenv("APP_ENV") != "TEST" {
-		pin, err := a.IpfsClient.PinJson(l)
-		if err != nil {
-			log.Error().Err(err).Msg("error pinning vote to IPFS")
-		} else {
-			l.Cid = &pin.IpfsHash
-		}
-	} else {
-		dummyCid := "0000000000"
->>>>>>> 676802d3
 		l.Cid = &dummyCid
 	}
 
@@ -1486,7 +1417,6 @@
 	// Remove specified addresses
 	l.RemoveAddresses(payload.Addresses)
 
-<<<<<<< HEAD
 	// Pin to ipfs
 	if os.Getenv("APP_ENV") != "TEST" {
 		pin, err := a.IpfsClient.PinJson(l)
@@ -1498,17 +1428,6 @@
 		l.Cid = &pin.IpfsHash
 	} else {
 		dummyCid := "000000"
-=======
-	if os.Getenv("APP_ENV") != "TEST" {
-		pin, err := a.IpfsClient.PinJson(l)
-		if err != nil {
-			log.Error().Err(err).Msg("error pinning vote to IPFS")
-		} else {
-			l.Cid = &pin.IpfsHash
-		}
-	} else {
-		dummyCid := "0000000000"
->>>>>>> 676802d3
 		l.Cid = &dummyCid
 	}
 
