@import url('https://fonts.googleapis.com/css?family=DM+Sans:regular,bold,italic&subset=latin,latin-ext')
@charset "utf-8"

// Set brand colors
$success: #3EAE4F
$danger: #F54339
$yellow: #FBD84D
$orange: #F4AF4A
$light-grey: #F9F9F9
$grey: #636363

// Update Bulma's global variables
$family-sans-serif: "DM Sans"
$family-monospace: "DM Sans"
$body-color: black
$body-background-color: white
$primary: $yellow
$spacing-values: ("0": 0, "1": 0.25rem, "2": 0.5rem, "3": 0.75rem, "4": 1rem, "5": 1.5rem, "5_5": 2.5rem, "6": 3rem, "7": 4.5rem,"8": 6rem, "9": 9rem, "auto": auto) !default

// Update some of Bulma's component variables
$control-border-width: 2px
$input-border-color: transparent
$input-shadow: none
$button-background-color: transparent
$button-border-color: black
$button-color: black
$button-border-width: 1px
$title-size: 2.5rem
$progress-bar-background-color: $yellow
$input-color: black
$white-ter: #F9F9F9
$border-color-light: #DBDBDB

// Import only what you need from Bulma
@import '~bulma/sass/utilities/_all.sass'
@import '~bulma/sass/base/_all.sass'
@import '~bulma/sass/grid/_all.sass'
@import '~bulma/sass/elements/button.sass'
@import '~bulma/sass/elements/container.sass'
@import '~bulma/sass/elements/progress.sass'
@import '~bulma/sass/elements/title.sass'
@import '~bulma/sass/elements/table.sass'
@import '~bulma/sass/elements/content.sass'
@import '~bulma/sass/components/navbar.sass'
@import '~bulma/sass/components/modal.sass'
@import '~bulma/sass/components/tabs.sass'
@import '~bulma/sass/components/dropdown.sass'
@import '~bulma/sass/form/_all.sass'
@import '~bulma/sass/layout/section.sass'
@import '~bulma/sass/helpers/color.sass'
@import '~bulma/sass/helpers/spacing.sass'
@import '~bulma/sass/helpers/visibility.sass'
@import '~bulma/sass/helpers/typography.sass'
@import '~bulma/sass/helpers/flexbox.sass'
@import '~bulma/sass/helpers/position.sass'

$tooltip-radius: 6px
$popover-max-width: 20rem
@import '@creativebulma/bulma-tooltip'
@import 'bulma-popover'

=spacing-helpers($suffix: '')
	$suffix: if($suffix == '', '', '-' + $suffix)
	@each $property, $shortcut in $spacing-shortcuts
		@each $name, $value in $spacing-values
			@if $property == 'padding' and $value == 'auto'
				// Exclude padding value auto
			@else
				// All directions
				.#{$shortcut}-#{$name}#{$suffix}
					#{$property}: $value !important
				// Cardinal directions
				@each $direction, $direction-suffix in $spacing-directions
					.#{$shortcut}#{$direction-suffix}-#{$name}#{$suffix}
						#{$property}-#{$direction}: $value !important
				// Horizontal axis
				@if $spacing-horizontal != null
					.#{$shortcut}#{$spacing-horizontal}-#{$name}#{$suffix}
						#{$property}-left: $value !important
						#{$property}-right: $value !important
				// Vertical axis
				@if $spacing-vertical != null
					.#{$shortcut}#{$spacing-vertical}-#{$name}#{$suffix}
						#{$property}-top: $value !important
						#{$property}-bottom: $value !important
@include spacing-helpers('')

+mobile
	@include spacing-helpers('mobile')

+mobile
	@include spacing-helpers('mobile-only')

+tablet
	@include spacing-helpers('tablet')

+tablet-only
	@include spacing-helpers('tablet-only')

+desktop
	@include spacing-helpers('desktop')

+desktop-only
	@include spacing-helpers('desktop-only')
// custom css
.App, #root
	height: 100%
.Body
	padding-top: calc($navbar-height + 2rem)
	height: 100%
@include mobile
	.Body
		padding-top: calc($navbar-height + 1.25rem)
		height: 100%
.full-height
	height: 100%
.tx
	border: 1px solid $yellow
code
	background: transparent
.divider
	border-bottom: 1px solid $grey-light
.rounded
	border-radius: 16px
.rounded-sm
	border-radius: 8px
.rounded-sm-tl
	border-top-left-radius: 8px
.rounded-sm-bl
	border-bottom-left-radius: 8px
.rounded-sm-br
	border-bottom-right-radius: 8px
.rounded-lg
	border-radius: 20px
.rounded-xl
	border-radius: 40px
.rounded-lg-top
	border-top-left-radius: 20px
	border-top-right-radius: 20px
.rounded-lg-bottom
	border-bottom-left-radius: 20px
	border-bottom-right-radius: 20px
.rounded-full
	border-radius: 50%
.border-light
	border: 1px solid $grey-lighter
.border-grey
	border: 1px solid $grey
.border-dashed-dark
	border: 2px dashed $grey
.flex-1
	flex: 1 0 0
.flex-2
	flex: 2 0 0
.has-background-orange
	background-color: $orange
.has-background-light-grey
	background-color: $light-grey
.has-background-yellow
	background-color: $yellow
	&.button
		border: none !important
		&:hover
			color: black
		&.vote-button:hover, &.has-button-border-hover:hover
			color: black
			border: 1px solid rgba(0, 0, 0, 0.4) !important
.button.is-disabled
	pointer-events: none
	opacity: 0.5
.button.border-light:hover
	border-color: $black
.leading-tight
	line-height: 1
.cursor-pointer
	cursor: pointer
.header-spacing
	padding-bottom: 1rem
	padding-top: 1rem
.message-container, .communities
	margin-bottom: 2.5rem
@include mobile
	.header-spacing
		padding-bottom: 10px
		padding-top: 10px
	.section
		padding-top: 1.57rem !important
		padding-bottom: 3rem
		padding-right: 1.5rem
		padding-left: 1.5rem
	.message-container, .communities
		margin-bottom: 1.5rem
// custom radio buttons
label > input[type="radio"]
	display: none
label > input[type="radio"] + *::before
	content: ""
	display: inline-block
	vertical-align: middle
	width: 1rem
	height: 1rem
	margin-right: 0.5rem
	border-radius: 50%
	border-style: solid
	border-width: 0.1rem
	border-color: gray
label > input[type="radio"]:checked + *
	color: $yellow
label > input[type="radio"]:checked + *::before
	background: radial-gradient($yellow 0%, $yellow 40%, transparent 50%, transparent)
	border-color: $yellow
label > input[type="radio"].is-chosen + *::before, .is-button-chosen
	// green checkmark image
	background-image: url('data:image/svg+xml;base64,PHN2ZyB3aWR0aD0iMjQiIGhlaWdodD0iMjQiIHZpZXdCb3g9IjAgMCAyNCAyNCIgZmlsbD0ibm9uZSIgeG1sbnM9Imh0dHA6Ly93d3cudzMub3JnLzIwMDAvc3ZnIj4KPGNpcmNsZSBjeD0iMTIiIGN5PSIxMiIgcj0iMTIiIGZpbGw9IiMwRTVCMjAiLz4KPHBhdGggZD0iTTE4LjEyOTMgNy40NzkyOEMxNy45NjE1IDcuMzU5IDE3Ljc1MjkgNy4zMTAyOSAxNy41NDkyIDcuMzQzODZDMTcuMzQ1NSA3LjM3NzQ0IDE3LjE2MzUgNy40OTA1NCAxNy4wNDMyIDcuNjU4M0w5Ljc2MDE2IDE0LjY5OUw3LjMyOTAyIDEyLjI2NThDNy4xODMwNyAxMi4xMTk4IDYuOTg1MDkgMTIuMDM3NyA2Ljc3ODYzIDEyLjAzNzdDNi41NzIxNyAxMi4wMzc2IDYuMzc0MTUgMTIuMTE5NiA2LjIyODEzIDEyLjI2NTVDNi4wODIxMSAxMi40MTE1IDYuMDAwMDUgMTIuNjA5NSA2IDEyLjgxNTlDNS45OTk5NSAxMy4wMjI0IDYuMDgxOTIgMTMuMjIwNCA2LjIyNzg3IDEzLjM2NjRMOS4zMDc2NyAxNi40NDU3QzkuMzg4NTIgMTYuNTIzNSA5LjQ4NSAxNi41ODMyIDkuNTkwNyAxNi42MjA5QzkuNjk2NCAxNi42NTg2IDkuODA4OTEgMTYuNjczMyA5LjkyMDc1IDE2LjY2NDJDMTAuMDMyNiAxNi42NTUxIDEwLjE0MTIgMTYuNjIyMyAxMC4yMzk0IDE2LjU2OEMxMC4zMzc2IDE2LjUxMzYgMTAuNDIzMSAxNi40MzkxIDEwLjQ5MDMgMTYuMzQ5MkwxOC4zMDgzIDguNTY1MzhDMTguNDI4NiA4LjM5NzYxIDE4LjQ3NzMgOC4xODg5MyAxOC40NDM4IDcuOTg1MjVDMTguNDEwMiA3Ljc4MTU3IDE4LjI5NzEgNy41OTk1NyAxOC4xMjkzIDcuNDc5MjhaIiBmaWxsPSJ3aGl0ZSIvPgo8L3N2Zz4K')
	background-size: contain
	width: 25px
	height: 25px
	border-color: transparent
	background-repeat: no-repeat
label > input[type="radio"].is-chosen + *::before
	background-color: white
.proposal-copy
	color: $grey
.proposal-copy ul
	padding-left: 2rem
.proposal-copy ul li
	padding-left: .5rem
	list-style: disc
	margin-bottom: 1rem
.proposal-copy a
	text-decoration: underline
	transition-property: all
	transition-timing-function: cubic-bezier(.4,0,.2,1)
	transition-duration: 0.15s
.proposal-copy a:hover
	filter: opacity(0.7)
	color: $link
header#navbar
	border-top: 4px solid $yellow
.navbar
	display: flex
	justify-content: space-between
	@include mobile
		.divider
			max-height: calc($navbar-height + 1.25rem) // prevent mismatch due to border
.navbar-end
	align-items: center
	display: flex
.navbar-item
	align-items: center
	display: flex
.navbar-start
	align-items: stretch
	display: flex
.navbar-burger
	display: none
hr
	border: 1px solid $grey-lightest
.vote-options.is-disabled
	opacity: 0.5
	pointer-events: none
.vote-options.is-disabled.is-voted
	opacity: 1
.dropdown.is-disabled
	background-color: rgba(239, 239, 239, 0.3)
	pointer-events: none
.join-community-button
	transition: all .3s
	.hide-eye
		display: none
	&:hover, &.is-active
		background: $yellow
		border-color: $black
	&.is-active:hover
		.eye
			display: none
		.hide-eye
			display: block
.join-community-cta
	position: absolute
	top: -50px
	opacity: 0
	transition: all .3s
	pointer-events: none
.join-community-cta::after
		position: absolute
		content: ""
		bottom: -15px
		left: 50%
		margin-left: -5px
		border-style: solid
		border-width: 10px 0 10px 10px
		border-color: transparent transparent transparent $black
		transform: rotate(90deg)
@include desktop
	.join-community-button:hover .join-community-cta
		opacity: 1
	
@media (min-width: 769px) and (max-width: 820px)
	.is-hidden-connect
		display: none
@media (min-width: 1024px)
	.container > .navbar .navbar-brand
		margin-left: 0 !important

@media (max-width: 769px)
	.section
		padding-right: 1rem
		padding-left: 1rem
	.navbar-burger
		display: block
		width: 1.25rem
	.navbar-brand
		flex-direction: row-reverse
	.navbar-start
		margin-bottom: 1rem
	a.navbar-item:hover
		background-color: transparent
		color: #4a4a4a
	.is-flex-direction-column-mobile
		flex-direction: column
	.is-justify-content-start-mobile
		justify-content: flex-start !important
	.p-0-mobile
		padding: 0 !important
	.mb-4-mobile
		margin-bottom: 1rem !important
	.wallet-connect
		&.button
			padding: 0.1em 0.5em
			height: auto
			color: #000000 !important
.tabs
	&.tabs-community
		margin-bottom: 0px
.tabs a
	border-bottom-color: #dbdbdb
	border-bottom-style: none
	border-bottom-width: 0px
	&.tab-community
		border-bottom-width: 2px

.tabs li.is-active a
	border-bottom-color: #000000
	color: $black
	border-bottom-width: 3px
	border-bottom-style: solid
	&.tab-community
		border-bottom-color: transparent
		color: $black
		border-bottom-width: 2px
		border-bottom-style: solid

.medium-text
	font-size: 1.13rem !important
.small-text
	font-size: 0.88rem !important
.smaller-text
	font-size: 0.75rem !important
.smallest-text
	font-size: 10px

@import './components/StepByStep/StepByStep.sass'

// Styles for CommunityProposalList - begin
.blockies-wrapper
	border-radius: 133.333px
	max-height: 40px
	background-color: transparent
.blockies
	border-radius: 50%
	&.blockies-border
		border: 5px solid #F2F2F2
.rounded-top
	border-top-left-radius: 8px
	border-top-right-radius: 8px
.community-header-wrapper
	background-color: #F2F2F2
	width: 100%
	height: 300px
	max-height: 300px
.community-logo-mobile
	max-height: 85px
	max-width: 85px
.community-info
	padding: 19.5px 24px
	max-width: 225px
.community-content
	padding-top: 50px
.proposal-title
	font-size: 18px
	line-height: 120%
.proposal-body-text
	min-height: 92px
	height: 92px
.proposal-text-truncated
	line-height: 140%
	display: -webkit-box
	-webkit-box-orient: vertical
	-webkit-line-clamp: 3
	overflow: hidden
.proposal-status-label
	padding: 10px 20px !important
.proposal-body-spacing
	margin-bottom: 1.5rem !important
.proposal-status
	padding-right: 0 !important
	code span
		margin-right: 0 !important

@include desktop
	.spacing-left-panel
		padding-top: 2rem !important
		padding-right: 5rem !important
		padding-left: 5rem !important
	.spacing-right-panel
		padding-left: 8rem
		padding-top: 5rem
		padding-right: 8rem
	.text-description
		max-width: 260px
	.community-header
		width: 100%
		max-width: 960px
		padding-left: 0
		padding-right: 0

@include tablet-only
	.spacing-left-panel
		padding-top: 2rem !important
		padding-right: 2rem !important
		padding-left: 2rem !important
	.spacing-right-panel
		padding-left: 2.5rem !important
		padding-top: 2rem !important
		padding-right: 2.5rem !important
	.community-content
		margin-top: 0
		padding-top: 40px
	.proposal-card-footer
		padding-top: 0
	.mobile-status-label
		padding: 8px 20px !important
	.proposal-body-spacing
		margin-bottom: 0.75rem !important
	.proposal-body-text
		min-height: unset
		height: unset

@include mobile
	.spacing-left-panel
		padding: 40px 20px 0px 20px
	.spacing-right-panel
		padding: 24px 24px 0px 24px
	.community-content
		padding-top: 0
	.community-header-wrapper
		max-height: 150px
	.community-header
		flex-direction: column
		min-height: 288px
		padding-top: 40px !important // override App.sass !important
		padding-bottom: 40px
		justify-content: normal
	.community-logo-wrapper
		align-self: flex-start
	.community-info
		padding: 0px 24px 0px 24px
	.community-specific
		flex-grow: 0
		margin: 0
		margin-bottom: 12px
	.tabs-community-list
		justify-content: space-around !important
		border-bottom: none !important
	.proposal-title
		color: #000000
		font-weight: 400
		font-size: 18px
		line-height: 120%
	.proposal-card-footer
		padding-top: 0
	.proposal-status-label
		padding: 8px 20px !important
	.proposal-body-spacing
		margin-bottom: 0.75rem !important
	.proposal-body-text
		min-height: unset
		height: unset
// Styles for CommunityProposalList - end

.button.dropdown-item.is-active
	background-color: $grey
	color: $white !important
	border-radius: 0px

.button.dropdown-item:hover
	background-color: $grey-lighter
	border-radius: 0px

@include desktop
	.is-panel-fixed
		position: fixed

@include	tablet
	.is-panel-fixed
		position: fixed

span[data-tooltip]
	border-bottom: 1px $border-color-light

.transition-all
	transition-property: all
	transition-timing-function: cubic-bezier(.4,0,.2,1)
	transition-duration: 0.15s

.wallet-connect.button.is-primary:hover, .button-vote:hover
	border-color: rgba(0, 0, 0, 0.4) !important
	border-width: 1px !important

.wallet-connect.button.is-primary
	color: #000000 !important

.community-card:hover, .proposal-card:hover, .strategy-selector:hover
	border-color: rgba(0, 0, 0, 0.4)
	border-width: 1px

.back-button:hover
	margin-left: -0.25rem
	color: rgba(0, 0, 0, 0.7) !important

.option-vote:hover
	border-color: rgba(0, 0, 0, 0.4)
	border-width: 1px

.navbar-item-hover:hover
	color: rgba(0, 0, 0, 0.7)

.button:hover
	color: $black

@keyframes pulse
	0%
		transform: scale(1)
		-ms-transform: scale(1)
		-webkit-transform: scale(1)
	100%
		transform: scale(1.3)
		-ms-transform: scale(1.3)
		-webkit-transform: scale(1.3)

@mixin loader
	transform-origin: 32px 32px
	animation: pulse 0.9s linear infinite alternate

#loader_1
	@include loader
	animation-delay: 0s
#loader_2
	@include loader
	animation-delay: 0.3s
#loader_3
	@include loader
	animation-delay: 0.6s

@keyframes fadein
	0%
		opacity: 0
	100%
		opacity: 1

.fade-in
	-webkit-animation: fadein 0.5s
	-moz-animation: fadein 0.5s
	-ms-animation: fadein 0.5s
	-o-animation: fadein 0.5s
	animation: fadein 0.5s

.fade-out
	-webkit-transition: opacity 0.3s ease-out
	-moz-transition: opacity 0.3s ease-out
	-ms-transition: opacity 0.3s ease-out
	-o-transition: opacity 0.3s ease-out
	opacity: 0

.section.section-small
	padding-top: 2rem !important	

.word-break
	word-break: break-word
.line-clamp-2
	display: -webkit-box
	-webkit-line-clamp: 2
	-webkit-box-orient: vertical
	overflow: hidden

.mx-loader
	margin-left: 0.1rem !important
	margin-right: 0.1rem !important
	word-break: break-all

// styles for comminity members
.table
	border-radius: 8px
	border-style: hidden
	box-shadow: 0 0 0 1px $light-grey
	td
		vertical-align: middle !important
		height: 64px !important
	thead th
		border-width: 0 0 1px !important
	.index-cell
		max-width: 44px
		width: 44px
		text-align: center !important

.pulse
	.title-text
		font-size: 18px
	.cell
		min-height: 215px
		display: flex
		flex-direction: column
		align-items: center
		justify-content: center
		background-color: $white-ter
		border-width: 3px
		border-style: solid
		border-color: white
		&.top-left
			border-top-left-radius: 24px
		&.top-right
			border-top-right-radius: 24px
		&.bottom-left
			border-bottom-left-radius: 24px
		&.bottom-right
			border-bottom-right-radius: 24px

.text-area
	resize: none

.mx-loader
	margin-left: 0.1rem !important
	margin-right: 0.1rem !important

.mx-button-loader
	margin-left: 0.3rem !important
	.button
		&.is-black
			border-width: 0px
		&.right
			border-bottom-right-radius: 8px
			border-top-right-radius: 8px
			border-bottom-left-radius: 0px
			border-top-left-radius: 0px
		&.left
			border-bottom-left-radius: 8px
			border-top-left-radius: 8px
			border-bottom-right-radius: 0px
			border-top-right-radius: 0px
		&.outlined
			color: grey
			border-color: grey
		&.outlined:hover
			color: black
			border-color: black
	.button:focus:not(:active), .button.is-focused:not(:active)
		box-shadow: none

.form-error-input-icon
	padding-right: 4.5rem !important
.form-error-input-border
	border-color: $danger  !important

.form-checkbox
	-webkit-appearance: none
	background-color: #fafafa
	border: 2px solid #757575
	padding: 7px
	border-radius: 3px

.form-checkbox:checked:after
	content: '\2714'
	font-size: 14px
	position: absolute
	top: 13px
	left: 3px
	color: rgb(74 74 74 / 90%)

@media (max-width: 421px)
	.form-checkbox:checked:after
		top: 20px !important

.image-caption-draft-js
	.public-DraftStyleDefault-block.public-DraftStyleDefault-ltr
		margin: 0px !important
		font-style: normal
		font-weight: 400
		font-size: 12px
		line-height: 140%
		color: #757575

// overwrite default conent from bulma
.content
	figure
		margin-left: 0em
		margin-right: 0em
		&:not(:first-child)
			margin-top: 0.5em
		&:not(:last-child)
			margin-bottom: 0.5em
.header-text
	font-size: 4.13rem
@include mobile
	.popover .popover-content
		max-width: 10rem !important
	.header-text
		font-size: 2.5rem
		line-height: 3rem !important
.wallet-connect-footer
	background-color: #F2F2F2

.star
	background-image: url(./assets/star-single.png)
	animation: star 0.5s linear
	background-size: contain
	border-color: transparent
	background-repeat: no-repeat

@keyframes star
	from
		transform: scale(0)
	to
		transform: scale(1)

.rdw-editor-toolbar
	border-radius: 8px !important

.wallet-connect-background
	z-index: 31
	background: rgba(0, 0, 0, 0.55)
	position: fixed
	width: 100vw
	height: 100vh
	top: 0
	right: 0
.wallet-connect-content
	z-index: 32

.modal-content-image-crop
	max-width: 400px !important	
	max-height: unset !important	
	&.banner-crop
		max-width: 474px !important	

input[type=range]
	-webkit-appearance: none // Hides the slider so that custom slider can be made 
	width: 100% // Specific width is required for Firefox.
	background: transparent //  Otherwise white in Chrome 

input[type=range].slider::-webkit-slider-thumb
	-webkit-appearance: none

input[type=range].slider:focus
	outline: none // Removes the blue border. You should probably do some kind of focus styling for accessibility reasons though.

input[type=range].slider::-ms-track
	width: 100%
	cursor: pointer
	/* Hides the slider so custom styles can be added */
	background: transparent
	border-color: transparent
	color: transparent

// thumb styles
input[type=range].slider::-webkit-slider-thumb 
	-webkit-appearance: none
	border: 1px solid #FBD84D
	height: 19px
	width: 19px
	border-radius: 3px
	background: #FBD84D
	cursor: pointer
	border-radius: 20px
	margin-top: -4.5px // You need to specify a margin in Chrome, but in Firefox and IE it is automatic

input[type=range].slider::-moz-range-thumb
	border: 1px solid #FBD84D
	height: 19px
	width: 19px
	border-radius: 20px
	background: #FBD84D
	cursor: pointer

input[type=range].slider::-ms-thumb
	height: 19px
	width: 19px
	border-radius: 20px
	background: #FBD84D
	cursor: pointer

input[type=range].slider::-webkit-slider-runnable-track
	width: 100%
	height: 10px
	cursor: pointer
	background: #fbd84d7a
	border-radius: 10px

input[type=range].slider::-moz-range-track
	width: 100%
	height: 10px
	cursor: pointer
	background: #fbd84d7a
	border-radius: 10px

input[type=range].slider::-ms-track
	width: 100%
	height: 10px
	cursor: pointer
	background: transparent
	border-color: transparent
	border-width: 10px 0
	color: transparent

input[type=range].slider::-ms-fill-lower
	background: #fbd84d7a
	border-radius: 10px

input[type=range].slider::-ms-fill-upper
	background: #fbd84d7a
	border-radius: 10px

@media screen and (min-width: 1408px)
.container:not(.is-max-desktop):not(.is-max-widescreen) 
	max-width: 1220px	

@media (max-width: 1300px)	
	.commmunity-header-container
		padding-top: 0px

@media (min-width: 1300px)	
	.commmunity-header-container
		padding-top: 1rem
	.community-header-wrapper	
<<<<<<< HEAD
		border-radius: 25px
		background-size: contain !important

.modal-error
	display: flex
	flex-direction: column
	width: 400px
	border-radius: 16px
	background-color: white
	padding: 29px 24px 32px 24px
	.modal-error-header
		display: flex
		flex-grow: 1
		align-items: center
		padding-bottom: 22px
		border-bottom: 1px solid hsl(0deg, 0%, 71%)
	.modal-error-title
		display: flex
		flex-grow: 1
		font-weight: 500
		font-size: 24px
		line-height: 120%
		padding: 0px 8px
	.modal-error-message
		display: flex
		align-items: center
		padding-top: 15px
		color: $grey
	.modal-error-footer
		display: flex
		padding-top: 24px	
=======
		border-radius: 16px
		background-size: contain !important
>>>>>>> e54a8e4e
<|MERGE_RESOLUTION|>--- conflicted
+++ resolved
@@ -842,8 +842,7 @@
 	.commmunity-header-container
 		padding-top: 1rem
 	.community-header-wrapper	
-<<<<<<< HEAD
-		border-radius: 25px
+		border-radius: 16px
 		background-size: contain !important
 
 .modal-error
@@ -873,8 +872,4 @@
 		color: $grey
 	.modal-error-footer
 		display: flex
-		padding-top: 24px	
-=======
-		border-radius: 16px
-		background-size: contain !important
->>>>>>> e54a8e4e
+		padding-top: 24px	