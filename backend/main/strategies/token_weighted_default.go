package strategies

import (
	"fmt"
	"math"

	"github.com/DapperCollectives/CAST/backend/main/models"
	s "github.com/DapperCollectives/CAST/backend/main/shared"
	"github.com/jackc/pgx/v4"
	"github.com/rs/zerolog/log"
)

type TokenWeightedDefault struct{}

<<<<<<< HEAD
func (s *TokenWeightedDefault) TallyVotes(votes []*models.VoteWithBalance, p *models.ProposalResults) (models.ProposalResults, error) {
=======
func (s *TokenWeightedDefault) FetchBalance(db *s.Database, b *models.Balance, sc *s.SnapshotClient) (*models.Balance, error) {

	if err := b.GetBalanceByAddressAndBlockHeight(db); err != nil && err.Error() != pgx.ErrNoRows.Error() {
		log.Error().Err(err).Msg("error querying address b at blockheight")
		return nil, err
	}

	if b.ID == "" {
		err := b.FetchAddressBalanceAtBlockHeight(sc, b.Addr, b.BlockHeight)
		if err != nil {
			log.Error().Err(err).Msg("error fetching address b at blockheight.")
			return nil, err
		}

		if err = b.CreateBalance(db); err != nil {
			log.Error().Err(err).Msg("error saving b to DB")
			return nil, err
		}
	}

	return b, nil
}

func (s *TokenWeightedDefault) TallyVotes(votes []*models.VoteWithBalance, proposalId int) (models.ProposalResults, error) {
	var r models.ProposalResults
	r.Results = map[string]int{}
	r.Results_float = map[string]float64{}
	r.Proposal_id = proposalId
>>>>>>> 9ac4cb74

	//tally votes
	for _, vote := range votes {
		p.Results[vote.Choice] += int(float64(*vote.PrimaryAccountBalance) * math.Pow(10, -8))
		p.Results_float[vote.Choice] += float64(*vote.PrimaryAccountBalance) * math.Pow(10, -8)
	}

	return *p, nil
}

func (s *TokenWeightedDefault) GetVoteWeightForBalance(vote *models.VoteWithBalance, proposal *models.Proposal) (float64, error) {
	var weight float64
	var ERROR error = fmt.Errorf("no weight found, address: %s, strategy: %s", vote.Addr, *proposal.Strategy)

	if vote.PrimaryAccountBalance == nil {
		return 0.00, nil
	}

	weight = float64(*vote.PrimaryAccountBalance) * math.Pow(10, -8)

	switch {
	case proposal.Max_weight != nil && weight > *proposal.Max_weight:
		weight = *proposal.Max_weight
		return weight, nil
	case proposal.Max_weight != nil && weight < *proposal.Max_weight:
		return weight, nil
	case weight == 0.00:
		return 0.00, nil
	case weight > 0.00:
		return weight, nil
	default:
		return weight, ERROR
	}
}

func (s *TokenWeightedDefault) GetVotes(votes []*models.VoteWithBalance, proposal *models.Proposal) ([]*models.VoteWithBalance, error) {

	for _, vote := range votes {
		weight, err := s.GetVoteWeightForBalance(vote, proposal)
		if err != nil {
			return nil, err
		}
		vote.Weight = &weight
	}
	return votes, nil
}<|MERGE_RESOLUTION|>--- conflicted
+++ resolved
@@ -12,9 +12,6 @@
 
 type TokenWeightedDefault struct{}
 
-<<<<<<< HEAD
-func (s *TokenWeightedDefault) TallyVotes(votes []*models.VoteWithBalance, p *models.ProposalResults) (models.ProposalResults, error) {
-=======
 func (s *TokenWeightedDefault) FetchBalance(db *s.Database, b *models.Balance, sc *s.SnapshotClient) (*models.Balance, error) {
 
 	if err := b.GetBalanceByAddressAndBlockHeight(db); err != nil && err.Error() != pgx.ErrNoRows.Error() {
@@ -38,13 +35,8 @@
 	return b, nil
 }
 
-func (s *TokenWeightedDefault) TallyVotes(votes []*models.VoteWithBalance, proposalId int) (models.ProposalResults, error) {
-	var r models.ProposalResults
-	r.Results = map[string]int{}
-	r.Results_float = map[string]float64{}
-	r.Proposal_id = proposalId
->>>>>>> 9ac4cb74
-
+// func (s *TokenWeightedDefault) TallyVotes(votes []*models.VoteWithBalance, proposalId int) (models.ProposalResults, error) {
+func (s *TokenWeightedDefault) TallyVotes(votes []*models.VoteWithBalance, p *models.ProposalResults) (models.ProposalResults, error) {
 	//tally votes
 	for _, vote := range votes {
 		p.Results[vote.Choice] += int(float64(*vote.PrimaryAccountBalance) * math.Pow(10, -8))
