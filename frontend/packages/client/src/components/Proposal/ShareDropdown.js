import { useRef, useState } from 'react';
import CopyToClipboard from 'react-copy-to-clipboard';
import { Svg } from '@cast/shared-components';
import { useOnClickOutside } from 'hooks';
import { FRONTEND_URL } from 'const';
import classnames from 'classnames';

export default function ShareDropdown({
  communityId,
  proposalId,
  proposalName = '',
  isMobile,
} = {}) {
  const [dropdownStatus, setDropdownStatus] = useState('');
  const dropdownRef = useRef();
  // use for click out on dropdown
  const closeDropDown = () => {
    setDropdownStatus('');
  };
  useOnClickOutside(dropdownRef, closeDropDown);

  const styleButtons = isMobile ? { maxHeight: '32px' } : { maxHeight: '40px' };

  const stylesShareButton = classnames(
    'button rounded-lg is-flex has-text-weight-bold has-background-white px-4 ml-4',
    { 'small-text': isMobile }
  );

  const proposalUrl = `${FRONTEND_URL}/#/community/${communityId}/proposal/${proposalId}`;

<<<<<<< HEAD
=======
  const twitterPost = `https://twitter.com/intent/tweet?text=${encodeURIComponent(
    `I just voted on ${proposalName} on CAST! ${proposalUrl} `
  )} `;
>>>>>>> 3deee2c9
  return (
    <div className={`dropdown ${dropdownStatus} is-right`}>
      <div className="dropdown-trigger">
        <div
          className={stylesShareButton}
          style={styleButtons}
          onClick={() => setDropdownStatus('is-active')}
        >
          <Svg name="Share" /> <span className="ml-3">Share</span>
        </div>
      </div>
      <div
        className="dropdown-menu"
        id="dropdown-menu"
        role="menu"
        ref={dropdownRef}
      >
        <div className="dropdown-content rounded">
          <CopyToClipboard text={proposalUrl} onCopy={closeDropDown}>
            <div
              className="columns p-0 m-0 is-mobile button is-white "
              style={{ minHeight: '48px' }}
            >
              <div className="column is-flex is-align-items-center is-justify-content-flex-end is-3 pr-1">
                <Svg name="Copy" />
              </div>
              <div className="column is-flex is-align-items-center">
                <span className="has-text-weight-bold">Copy Link</span>
              </div>
            </div>
          </CopyToClipboard>
          <div className="border-light" />
          <div
            className="columns p-0 m-0 is-mobile button is-white "
            style={{ minHeight: '48px' }}
          >
            <div className="column is-flex is-align-items-center is-justify-content-flex-end is-3 pr-1">
              <Svg name="Twitter" />
            </div>
            <div className="column is-flex is-align-items-center">
              <a
                className="twitter-share-button has-text-weight-bold has-text-black"
<<<<<<< HEAD
                href={`https://twitter.com/intent/tweet?text=${encodeURIComponent(
                  proposalUrl
                )}`}
=======
                href={twitterPost}
>>>>>>> 3deee2c9
                target="_blank"
                rel="noreferrer noopenner"
              >
                Tweet
              </a>
            </div>
          </div>
        </div>
      </div>
    </div>
  );
}<|MERGE_RESOLUTION|>--- conflicted
+++ resolved
@@ -28,12 +28,9 @@
 
   const proposalUrl = `${FRONTEND_URL}/#/community/${communityId}/proposal/${proposalId}`;
 
-<<<<<<< HEAD
-=======
   const twitterPost = `https://twitter.com/intent/tweet?text=${encodeURIComponent(
     `I just voted on ${proposalName} on CAST! ${proposalUrl} `
   )} `;
->>>>>>> 3deee2c9
   return (
     <div className={`dropdown ${dropdownStatus} is-right`}>
       <div className="dropdown-trigger">
@@ -76,13 +73,7 @@
             <div className="column is-flex is-align-items-center">
               <a
                 className="twitter-share-button has-text-weight-bold has-text-black"
-<<<<<<< HEAD
-                href={`https://twitter.com/intent/tweet?text=${encodeURIComponent(
-                  proposalUrl
-                )}`}
-=======
                 href={twitterPost}
->>>>>>> 3deee2c9
                 target="_blank"
                 rel="noreferrer noopenner"
               >
