--- conflicted
+++ resolved
@@ -26,10 +26,6 @@
   PropCreateStepTwo,
   PropCreateStepThree,
 } from "./ProposalCreate";
-<<<<<<< HEAD
-export { default as UploadImageModal } from "./UploadImageModal";
-export { default as Tablink } from "./Tablink";
-=======
 export { default as FadeIn } from "./FadeIn";
 export { default as UploadImageModal } from "./UploadImageModal";
->>>>>>> 61635f91
+export { default as Tablink } from "./Tablink";