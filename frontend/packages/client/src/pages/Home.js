--- conflicted
+++ resolved
@@ -1,5 +1,4 @@
 import { useEffect } from 'react';
-import { Link } from 'react-router-dom';
 import { useWebContext } from 'contexts/Web3';
 import {
   BrowseCommunityButton,
@@ -89,30 +88,11 @@
               title="Featured Communities"
               communities={featuredCommunities}
             />
-<<<<<<< HEAD
-            <div className="container mt-5">
-              <div className="is-flex flex-1">
-                <Link to={`/browse-communities`}>
-                  <div
-                    className="button is-fullwidth rounded-lg is-flex has-text-weight-bold has-background-white px-5"
-                    style={{ height: '48px', maxWidth: '220px' }}
-                  >
-                    Browse All Communities
-                  </div>
-                </Link>
-              </div>
-            </div>
-          </FadeIn>
-        )}
-        <HomeFooter />
-      </section>
-=======
             <BrowseCommunityButton />
           </SectionContainer>
         </FadeIn>
       )}
       <HomeFooter />
->>>>>>> 366de0b1
     </>
   );
 }