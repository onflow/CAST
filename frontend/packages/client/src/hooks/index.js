--- conflicted
+++ resolved
@@ -16,10 +16,6 @@
 export { default as useFileUploader } from "./useFileUploader";
 export { default as useUserCommunities } from "./useUserCommunities";
 export { default as useUserRoleOnCommunity } from "./useUserRoleOnCommunity";
-<<<<<<< HEAD
 export { default as useJoinCommunity } from "./useJoinCommunity";
 export { default as useCommunityUsers } from "./useCommunityUsers";
-=======
-export { default as useCommunityUsers } from "./useCommunityUsers";
-export { default as useCommunityCategory } from "./useCommunityCategory";
->>>>>>> 0f15a890
+export { default as useCommunityCategory } from "./useCommunityCategory";