package strategies

import (
	"fmt"
	"math"

	"github.com/DapperCollectives/CAST/backend/main/models"
	"github.com/DapperCollectives/CAST/backend/main/shared"
	s "github.com/DapperCollectives/CAST/backend/main/shared"
	"github.com/jackc/pgx/v4"
	"github.com/rs/zerolog/log"
)

type TokenWeightedDefault struct {
	shared.StrategyStruct
}

func (s *TokenWeightedDefault) FetchBalance(
	db *s.Database,
	b *models.Balance,
	sc *s.SnapshotClient,
) (*models.Balance, error) {

	if err := b.GetBalanceByAddressAndBlockHeight(db); err != nil && err.Error() != pgx.ErrNoRows.Error() {
		log.Error().Err(err).Msg("error querying address b at blockheight")
		return nil, err
	}

	if b.ID == "" {
		err := b.FetchAddressBalanceAtBlockHeight(sc, b.Addr, b.BlockHeight)
		if err != nil {
			log.Error().Err(err).Msg("error fetching address b at blockheight.")
			return nil, err
		}

		if err = b.CreateBalance(db); err != nil {
			log.Error().Err(err).Msg("error saving b to DB")
			return nil, err
		}
	}

	return b, nil
}

// func (s *TokenWeightedDefault) TallyVotes(votes []*models.VoteWithBalance, proposalId int) (models.ProposalResults, error) {
func (s *TokenWeightedDefault) TallyVotes(votes []*models.VoteWithBalance, p *models.ProposalResults) (models.ProposalResults, error) {
	//tally votes
	for _, vote := range votes {
<<<<<<< HEAD
		if vote.PrimaryAccountBalance == nil {
			r.Results[vote.Choice] = 0.0
			r.Results_float[vote.Choice] = 0.0
			continue
		}
		r.Results[vote.Choice] += int(float64(*vote.PrimaryAccountBalance) * math.Pow(10, -8))
		r.Results_float[vote.Choice] += float64(*vote.PrimaryAccountBalance) * math.Pow(10, -8)
=======
		p.Results[vote.Choice] += int(float64(*vote.PrimaryAccountBalance) * math.Pow(10, -8))
		p.Results_float[vote.Choice] += float64(*vote.PrimaryAccountBalance) * math.Pow(10, -8)
>>>>>>> bb32ce19
	}

	return *p, nil
}

func (s *TokenWeightedDefault) GetVoteWeightForBalance(
	vote *models.VoteWithBalance,
	proposal *models.Proposal,
) (float64, error) {
	var weight float64
	var ERROR error = fmt.Errorf("no weight found, address: %s, strategy: %s", vote.Addr, *proposal.Strategy)

	if vote.PrimaryAccountBalance == nil {
		return 0.00, nil
	}

	weight = float64(*vote.PrimaryAccountBalance) * math.Pow(10, -8)

	switch {
	case proposal.Max_weight != nil && weight > *proposal.Max_weight:
		weight = *proposal.Max_weight
		return weight, nil
	case proposal.Max_weight != nil && weight < *proposal.Max_weight:
		return weight, nil
	case weight == 0.00:
		return 0.00, nil
	case weight > 0.00:
		return weight, nil
	default:
		return weight, ERROR
	}
}

func (s *TokenWeightedDefault) GetVotes(
	votes []*models.VoteWithBalance,
	proposal *models.Proposal,
) ([]*models.VoteWithBalance, error) {

	for _, vote := range votes {
		weight, err := s.GetVoteWeightForBalance(vote, proposal)
		if err != nil {
			return nil, err
		}
		vote.Weight = &weight
	}
	return votes, nil
}

func (s *TokenWeightedDefault) InitStrategy(f *shared.FlowAdapter, db *shared.Database) {
	s.FlowAdapter = f
	s.DB = db
}<|MERGE_RESOLUTION|>--- conflicted
+++ resolved
@@ -42,22 +42,20 @@
 	return b, nil
 }
 
-// func (s *TokenWeightedDefault) TallyVotes(votes []*models.VoteWithBalance, proposalId int) (models.ProposalResults, error) {
-func (s *TokenWeightedDefault) TallyVotes(votes []*models.VoteWithBalance, p *models.ProposalResults) (models.ProposalResults, error) {
+func (s *TokenWeightedDefault) TallyVotes(
+	votes []*models.VoteWithBalance,
+	p *models.ProposalResults,
+) (models.ProposalResults, error) {
 	//tally votes
 	for _, vote := range votes {
-<<<<<<< HEAD
 		if vote.PrimaryAccountBalance == nil {
-			r.Results[vote.Choice] = 0.0
-			r.Results_float[vote.Choice] = 0.0
+			p.Results[vote.Choice] = 0.0
+			p.Results_float[vote.Choice] = 0.0
 			continue
 		}
-		r.Results[vote.Choice] += int(float64(*vote.PrimaryAccountBalance) * math.Pow(10, -8))
-		r.Results_float[vote.Choice] += float64(*vote.PrimaryAccountBalance) * math.Pow(10, -8)
-=======
 		p.Results[vote.Choice] += int(float64(*vote.PrimaryAccountBalance) * math.Pow(10, -8))
 		p.Results_float[vote.Choice] += float64(*vote.PrimaryAccountBalance) * math.Pow(10, -8)
->>>>>>> bb32ce19
+
 	}
 
 	return *p, nil
