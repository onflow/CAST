import { useErrorHandlerContext } from 'contexts/ErrorHandler';
import { useWebContext } from 'contexts/Web3';
import { CREATE_PROPOSAL_TX } from 'const';
import { useMutation, useQueryClient } from '@tanstack/react-query';
import { createProposalApiReq } from 'api/proposals';

export default function useProposalCreateMuation() {
  const { notifyError } = useErrorHandlerContext();
  const { user, signMessageByWalletProvider } = useWebContext();
  const queryClient = useQueryClient();

  const {
    mutate: createProposal,
    isLoading,
    isError,
    isSuccess,
    data,
    error,
  } = useMutation(
    async (proposalPayload) => {
      const timestamp = Date.now().toString();
      const [compositeSignatures, voucher] = await signMessageByWalletProvider(
        user?.services[0]?.uid,
        CREATE_PROPOSAL_TX,
        timestamp
      );

      if (!compositeSignatures && !voucher) {
        throw new Error('No valid user signature found.');
      }
<<<<<<< HEAD
      console.log(proposalPayload);
=======
>>>>>>> 37710d3d
      return createProposalApiReq({
        proposalPayload,
        compositeSignatures,
        voucher,
        timestamp,
      });
    },
    {
      onSuccess: async (result) => {
        // set new proposal created on local cache
        await queryClient.setQueryData(['proposal', String(result.id)], result);
      },
      onError: (error) => {
        notifyError(error);
      },
    }
  );

  return {
    isLoading,
    isError,
    isSuccess,
    data,
    error,
    createProposal,
  };
}<|MERGE_RESOLUTION|>--- conflicted
+++ resolved
@@ -28,10 +28,6 @@
       if (!compositeSignatures && !voucher) {
         throw new Error('No valid user signature found.');
       }
-<<<<<<< HEAD
-      console.log(proposalPayload);
-=======
->>>>>>> 37710d3d
       return createProposalApiReq({
         proposalPayload,
         compositeSignatures,
