<<<<<<< HEAD
export { default as Header } from "./Header";
export { default as Transactions } from "./Transactions";
export { default as WalletConnect } from "./WalletConnect";
export { default as Message } from "./Message";
export { default as VotesList } from "./VotesList";
export { default as ProposalInformation } from "./ProposalInformation";
export { default as StrategyModal } from "./StrategyModal";
export { default as StepByStep } from "./StepByStep";
export { default as StatusLabel } from "./StatusLabel";
export { default as Error } from "./Error";
export { default as ErrorHandler } from "contexts/ErrorHandler";
export { default as Loader } from "./Loader";
export { default as Dropdown } from "./Dropdown";
export { default as WrapperResponsive } from "./WrapperResponsive";
export { default as LeaderBoard } from "./LeaderBoard";
export { default as CommunityProposals } from "./CommunityProposals";
export { default as CommunityLinks } from "./CommunityLinks";
export { default as CommunityPulse } from "./CommunityPulse";
export { default as CommunityMemberList } from "./CommunityMembersList";
export { default as CommunityAbout } from "./CommunityAbout";
export { default as JoinCommunityButton } from "./Community/JoinCommunityButton";
export { default as CommunityEditorProfile } from "./Community/CommunityEditorProfile";
export { default as CommunityEditorLinks } from "./Community/CommunityEditorLinks";
export { default as CommunityEditorDetails } from "./Community/CommunityEditorDetails";
export { default as AddButton } from "./AddButton";
=======
export { default as Header } from './Header';
export { default as Transactions } from './Transactions';
export { default as WalletConnect } from './WalletConnect';
export { default as Message } from './Message';
export { default as VotesList } from './VotesList';
export { default as ProposalInformation } from './ProposalInformation';
export { default as StrategyModal } from './StrategyModal';
export { default as StepByStep } from './StepByStep';
export { default as StatusLabel } from './StatusLabel';
export { default as Error } from './Error';
export { default as ErrorHandler } from 'contexts/ErrorHandler';
export { default as Loader } from './Loader';
export { default as Dropdown } from './Dropdown';
export { default as WrapperResponsive } from './WrapperResponsive';
export { default as LeaderBoard } from './LeaderBoard';
export { default as CommunityProposals } from './CommunityProposals';
export { default as CommunityLinks } from './CommunityLinks';
export { default as CommunityPulse } from './CommunityPulse';
export { default as CommunityMemberList } from './CommunityMembersList';
export { default as CommunityAbout } from './CommunityAbout';
export { default as JoinCommunityButton } from './Community/JoinCommunityButton';
export { default as CommunityEditorProfile } from './Community/CommunityEditorProfile';
export { default as CommunityEditorLinks } from './Community/CommunityEditorLinks';
export { default as CommunityEditorDetails } from './Community/CommunityEditorDetails';
>>>>>>> 40e55eb3
export {
  PropCreateStepOne,
  PropCreateStepTwo,
  PropCreateStepThree,
} from './ProposalCreate';
export { default as FadeIn } from './FadeIn';
export { default as UploadImageModal } from './UploadImageModal';
export { default as Tablink } from './Tablink';<|MERGE_RESOLUTION|>--- conflicted
+++ resolved
@@ -1,30 +1,3 @@
-<<<<<<< HEAD
-export { default as Header } from "./Header";
-export { default as Transactions } from "./Transactions";
-export { default as WalletConnect } from "./WalletConnect";
-export { default as Message } from "./Message";
-export { default as VotesList } from "./VotesList";
-export { default as ProposalInformation } from "./ProposalInformation";
-export { default as StrategyModal } from "./StrategyModal";
-export { default as StepByStep } from "./StepByStep";
-export { default as StatusLabel } from "./StatusLabel";
-export { default as Error } from "./Error";
-export { default as ErrorHandler } from "contexts/ErrorHandler";
-export { default as Loader } from "./Loader";
-export { default as Dropdown } from "./Dropdown";
-export { default as WrapperResponsive } from "./WrapperResponsive";
-export { default as LeaderBoard } from "./LeaderBoard";
-export { default as CommunityProposals } from "./CommunityProposals";
-export { default as CommunityLinks } from "./CommunityLinks";
-export { default as CommunityPulse } from "./CommunityPulse";
-export { default as CommunityMemberList } from "./CommunityMembersList";
-export { default as CommunityAbout } from "./CommunityAbout";
-export { default as JoinCommunityButton } from "./Community/JoinCommunityButton";
-export { default as CommunityEditorProfile } from "./Community/CommunityEditorProfile";
-export { default as CommunityEditorLinks } from "./Community/CommunityEditorLinks";
-export { default as CommunityEditorDetails } from "./Community/CommunityEditorDetails";
-export { default as AddButton } from "./AddButton";
-=======
 export { default as Header } from './Header';
 export { default as Transactions } from './Transactions';
 export { default as WalletConnect } from './WalletConnect';
@@ -49,7 +22,7 @@
 export { default as CommunityEditorProfile } from './Community/CommunityEditorProfile';
 export { default as CommunityEditorLinks } from './Community/CommunityEditorLinks';
 export { default as CommunityEditorDetails } from './Community/CommunityEditorDetails';
->>>>>>> 40e55eb3
+export { default as AddButton } from './AddButton';
 export {
   PropCreateStepOne,
   PropCreateStepTwo,
