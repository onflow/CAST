--- conflicted
+++ resolved
@@ -384,7 +384,6 @@
 	.button:focus:not(:active), .button.is-focused:not(:active)
 		box-shadow: none
 
-<<<<<<< HEAD
 .form-error-input-icon
 	padding-right: 4.5rem !important	
 .form-error-input-border
@@ -404,7 +403,6 @@
 	top: 13px
 	left: 3px
 	color: rgb(74 74 74 / 90%)
-=======
 .image-caption-draft-js
 	.public-DraftStyleDefault-block.public-DraftStyleDefault-ltr
 		margin: 0px !important
@@ -423,5 +421,4 @@
 		&:not(:first-child)
 			margin-top: 0.5em
 		&:not(:last-child)
-			margin-bottom: 0.5em
->>>>>>> 23276b06
+			margin-bottom: 0.5em