package strategies

import (
	"fmt"
	"sort"

	"github.com/DapperCollectives/CAST/backend/main/models"
	"golang.org/x/exp/slices"
)

type TallyStruct struct {
	choice string
	votes  int
}

func RankedChoice(
	votes []*models.VoteWithBalance,
	r *models.ProposalResults,
	proposal *models.Proposal,
	isNFT bool,
) {
	fmt.Println("here")
	firstRank := 0

	// Put choices into a map for tallying.
	tallyMap := make(map[string]int)
	for i := range proposal.Choices {
		choiceKey := fmt.Sprintf("%d", *proposal.Choices[i].ID)
		tallyMap[choiceKey] = 0
	}

	for {
		totalVotes := 0
<<<<<<< HEAD
		
		// Count votes.
=======

>>>>>>> 826d8694
		for _, vote := range votes {
			includeVote := (isNFT && len(vote.NFTs) != 0) || !isNFT
			exhaustedVote := len(vote.Choices) == 0
			if includeVote && !exhaustedVote {
				totalVotes += 1
				tallyMap[vote.Choices[firstRank]] += 1
				r.Results[vote.Choices[firstRank]] += 1
				r.Results_float[vote.Choices[firstRank]] += 1
			}
		}

		// Create an array from the tally map for sorting.
<<<<<<< HEAD
		tallyArray := createArray(tallyMap)
=======
		tallyArray := make([]TallyStruct, len(tallyMap))
		i := 0
		for key, value := range tallyMap {
			tallyArray[i] = TallyStruct{
				choice: key,
				votes:  value,
			}
			i++
		}
>>>>>>> 826d8694

		// Sort tallied votes from highest to lowest
		sort.Slice(tallyArray, func(i, j int) bool {
			return tallyArray[i].votes > tallyArray[j].votes
		})

		// Check for a winner: highest scored choice is a majority of the votes
		// or is the last choice remaining in the event of a split.
		if tallyArray[0].votes > totalVotes/2 || len(tallyArray) == 1 {
			break
		}

		//Reset score for next round of tallying.
		for _, t := range tallyArray {
			tallyMap[t.choice] = 0
			r.Results[t.choice] = 0
			r.Results_float[t.choice] = 0
		}

		// Last place is the end of the sorted array.
		lastPlace := tallyArray[len(tallyArray)-1].choice

		// Remove the last place choice from the tally map.
		delete(tallyMap, lastPlace)

		// Remove the last place choice from votes.
		for _, vote := range votes {
<<<<<<< HEAD
			vote.Choices = removeChoice(vote.Choices, lastPlace)
		}

=======
			i := slices.IndexFunc(vote.Choices, func(s string) bool {
				return s == lastPlace
			})
			if i >= 0 {
				vote.Choices = append(vote.Choices[:i], vote.Choices[i+1:]...)
			}
		}

		// Reset score for next round of tallying.
		for _, t := range tallyArray {
			if t.choice != lastPlace {
				tallyMap[t.choice] = 0
			}
			r.Results[t.choice] = 0
			r.Results_float[t.choice] = 0
		}
>>>>>>> 826d8694
	}
}

func SingleChoiceNFT(
	votes []*models.VoteWithBalance,
	r *models.ProposalResults,
	proposal *models.Proposal,
	getVoteWeight func(vote *models.VoteWithBalance, proposal *models.Proposal) (float64, error),
) error {
	for i := 0; i < len(proposal.Choices); i += 1 {
		choiceKey := fmt.Sprintf("%d", *proposal.Choices[i].ID)
		r.Results[choiceKey] = 0
		r.Results_float[choiceKey] = 0
	}
	for _, vote := range votes {
		if len(vote.NFTs) != 0 {
			var voteWeight float64

			voteWeight, err := getVoteWeight(vote, proposal)
			if err != nil {
				return err
			}

			r.Results[vote.Choices[0]] += int(voteWeight)
			r.Results_float[vote.Choices[0]] += voteWeight
		}
	}

	return nil
}

func removeChoice(choices []string, choice string) []string {
	i := slices.IndexFunc(choices, func(s string) bool { return s == choice })
	if i >= 0 {
		choices = append(choices[:i], choices[i+1:]...)
	}

	return choices
}

func createArray(tallyMap map[string]int) []TallyStruct {
	tallyArray := make([]TallyStruct, len(tallyMap))
	i := 0
	for key, value := range tallyMap {
		tallyArray[i] = TallyStruct{
			choice: key, 
			votes: value,
		}
		i++
	}
	return tallyArray
}<|MERGE_RESOLUTION|>--- conflicted
+++ resolved
@@ -19,7 +19,6 @@
 	proposal *models.Proposal,
 	isNFT bool,
 ) {
-	fmt.Println("here")
 	firstRank := 0
 
 	// Put choices into a map for tallying.
@@ -31,12 +30,8 @@
 
 	for {
 		totalVotes := 0
-<<<<<<< HEAD
 		
 		// Count votes.
-=======
-
->>>>>>> 826d8694
 		for _, vote := range votes {
 			includeVote := (isNFT && len(vote.NFTs) != 0) || !isNFT
 			exhaustedVote := len(vote.Choices) == 0
@@ -49,19 +44,7 @@
 		}
 
 		// Create an array from the tally map for sorting.
-<<<<<<< HEAD
 		tallyArray := createArray(tallyMap)
-=======
-		tallyArray := make([]TallyStruct, len(tallyMap))
-		i := 0
-		for key, value := range tallyMap {
-			tallyArray[i] = TallyStruct{
-				choice: key,
-				votes:  value,
-			}
-			i++
-		}
->>>>>>> 826d8694
 
 		// Sort tallied votes from highest to lowest
 		sort.Slice(tallyArray, func(i, j int) bool {
@@ -89,28 +72,9 @@
 
 		// Remove the last place choice from votes.
 		for _, vote := range votes {
-<<<<<<< HEAD
 			vote.Choices = removeChoice(vote.Choices, lastPlace)
 		}
 
-=======
-			i := slices.IndexFunc(vote.Choices, func(s string) bool {
-				return s == lastPlace
-			})
-			if i >= 0 {
-				vote.Choices = append(vote.Choices[:i], vote.Choices[i+1:]...)
-			}
-		}
-
-		// Reset score for next round of tallying.
-		for _, t := range tallyArray {
-			if t.choice != lastPlace {
-				tallyMap[t.choice] = 0
-			}
-			r.Results[t.choice] = 0
-			r.Results_float[t.choice] = 0
-		}
->>>>>>> 826d8694
 	}
 }
 
