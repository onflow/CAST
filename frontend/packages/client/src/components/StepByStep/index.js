--- conflicted
+++ resolved
@@ -119,13 +119,9 @@
     } else if (!showPreStep && currentStep > stepIdx) {
       return (
         <div className={`is-flex ${stepClasses.join(" ")}`} key={stepIdx}>
-<<<<<<< HEAD
-          <CheckMark color={customStyle.completeStep.icon.hexBackgroundColor} />
-=======
           <CheckMark
             circleFill={customStyle.completeStep.icon.hexBackgroundColor}
           />
->>>>>>> 842a4ea4
           {stepLabel ? <span className="ml-4">{stepLabel}</span> : divider}
         </div>
       );
