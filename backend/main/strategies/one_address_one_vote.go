--- conflicted
+++ resolved
@@ -37,16 +37,11 @@
 	return b, nil
 }
 
-<<<<<<< HEAD
-func (s *OneAddressOneVote) TallyVotes(votes []*models.VoteWithBalance, proposalId int) (models.ProposalResults, error) {
-	var r models.ProposalResults
-	r.Results = map[string]int{}
-	r.Proposal_id = proposalId
+func (s *OneAddressOneVote) TallyVotes(
+	votes []*models.VoteWithBalance,
+	p *models.ProposalResults,
+) (models.ProposalResults, error) {
 
-=======
-func (s *OneAddressOneVote) TallyVotes(votes []*models.VoteWithBalance, p *models.ProposalResults) (models.ProposalResults, error) {
-	//tally votes
->>>>>>> bb32ce19
 	for _, vote := range votes {
 		p.Results[vote.Choice]++
 	}
