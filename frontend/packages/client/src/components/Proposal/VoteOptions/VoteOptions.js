import { useMemo } from 'react';
import { WrapperResponsive as Wrapper } from 'components';
import { useVotesForAddress } from 'hooks';
import { FilterValues } from 'const';
import { getProposalType, parseDateFromServer } from 'utils';
import { getStatus } from '../getStatus';
import ImageBasedOptions from './ImageBasedOptions';
import TextBasedOptions from './TextBasedOptions';
import VoteHeader from './VoteHeader';

const VoteOptions = ({
  labelType,
  proposal,
  onOptionSelect,
  optionChosen,
  castVote,
  onConfirmVote,
  loggedIn,
  addr,
}) => {
  const { diffFromNow: endDiff } = parseDateFromServer(proposal.endTime);
  const { diffFromNow: startDiff } = parseDateFromServer(proposal.startTime);

  const status = getStatus(startDiff, endDiff, proposal?.computedStatus);

  const isActive = status === FilterValues.active;
  const isClosed = [FilterValues.closed, FilterValues.cancelled].includes(
    status
  );

  const { data: votesFromAddress } = useVotesForAddress({
    enabled: Boolean(addr && proposal?.id),
    proposalIds: [proposal.id],
    addr,
  });

  const checkedVotes = Array.isArray(votesFromAddress);

  const hasntVoted =
    !castVote &&
    checkedVotes &&
    votesFromAddress.every(
      (voteObj) => String(proposal.id) !== Object.keys(voteObj)[0]
    );

  const canVote = isActive && (hasntVoted || !loggedIn);

  const voteClasses = `vote-options border-light rounded mb-6${
    !hasntVoted ? ' is-voted' : ''
  }`;

  let previousVote = castVote;
  let currentOption = optionChosen;

  if (!hasntVoted && checkedVotes && votesFromAddress.length) {
    const previousVoteObj = votesFromAddress.find(
      (voteObj) => Object.keys(voteObj)[0] === String(proposal.id)
    );
    const voteOption = previousVoteObj?.[String(proposal.id)];
    previousVote = voteOption;
    currentOption = voteOption;
  }

  const { choices } = proposal;

  const isImageChoice = useMemo(
    () => getProposalType(choices) === 'image',
    [choices]
  );

  const [choiceA, choiceB] = choices;

  const confirmAndVoteImage = (value) => {
    onOptionSelect(value);
    onConfirmVote();
  };

<<<<<<< HEAD
  const userVoted = currentOption !== null && currentOption === previousVote;
=======
  const userVoted = !!currentOption && currentOption === previousVote;
>>>>>>> 3deee2c9

  const headerStatus = userVoted
    ? 'user-voted'
    : isClosed
    ? 'is-closed'
    : 'invite-to-vote';

  return (
    <div className={voteClasses}>
      <Wrapper
        classNames={`${
          isImageChoice
            ? 'is-flex is-flex-direction-column is-align-items-center is-justify-content-center'
            : ''
        }`}
        extraClasses="px-6 pt-6 pb-6"
        extraClassesMobile="px-4 pt-6 pb-6"
      >
        <VoteHeader status={headerStatus} />
      </Wrapper>
      {!isImageChoice && (
        <TextBasedOptions
          choices={choices}
          currentOption={currentOption}
          hideVoteButton={previousVote || isClosed}
          labelType={labelType}
          onOptionSelect={isClosed ? () => {} : onOptionSelect}
          readOnly={isClosed || !canVote}
          onConfirmVote={onConfirmVote}
        />
      )}
      {isImageChoice && (
        <ImageBasedOptions
          choiceA={choiceA}
          choiceB={choiceB}
          currentOption={currentOption}
          readOnly={isClosed || !canVote}
          confirmAndVote={confirmAndVoteImage}
        />
      )}
    </div>
  );
};

export default VoteOptions;<|MERGE_RESOLUTION|>--- conflicted
+++ resolved
@@ -75,11 +75,7 @@
     onConfirmVote();
   };
 
-<<<<<<< HEAD
-  const userVoted = currentOption !== null && currentOption === previousVote;
-=======
   const userVoted = !!currentOption && currentOption === previousVote;
->>>>>>> 3deee2c9
 
   const headerStatus = userVoted
     ? 'user-voted'
