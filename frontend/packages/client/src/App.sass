@import url('https://fonts.googleapis.com/css?family=DM+Sans:regular,bold,italic&subset=latin,latin-ext')
@charset "utf-8"

// Set brand colors
$success: #3EAE4F
$danger: #F54339
$yellow: #FBD84D
$orange: #F4AF4A
$light-grey: #F9F9F9
$grey: #636363

// Update Bulma's global variables
$family-sans-serif: "DM Sans"
$family-monospace: "DM Sans"
$body-color: black
$body-background-color: white
$primary: $yellow
$spacing-values: ("0": 0, "1": 0.25rem, "2": 0.5rem, "3": 0.75rem, "4": 1rem, "5": 1.5rem, "5_5": 2.5rem, "6": 3rem, "7": 4.5rem,"8": 6rem, "9": 9rem, "auto": auto) !default

// Update some of Bulma's component variables
$control-border-width: 2px
$input-border-color: transparent
$input-shadow: none
$button-background-color: transparent
$button-border-color: black
$button-color: black
$button-border-width: 1px
$title-size: 2.5rem
$progress-bar-background-color: $yellow
$input-color: black
$white-ter: #F9F9F9
$border-color-light: #DBDBDB

// Import only what you need from Bulma
@import '~bulma/sass/utilities/_all.sass'
@import '~bulma/sass/base/_all.sass'
@import '~bulma/sass/grid/_all.sass'
@import '~bulma/sass/elements/button.sass'
@import '~bulma/sass/elements/container.sass'
@import '~bulma/sass/elements/progress.sass'
@import '~bulma/sass/elements/title.sass'
@import '~bulma/sass/elements/table.sass'
@import '~bulma/sass/elements/content.sass'
@import '~bulma/sass/components/navbar.sass'
@import '~bulma/sass/components/modal.sass'
@import '~bulma/sass/components/tabs.sass'
@import '~bulma/sass/components/dropdown.sass'
@import '~bulma/sass/form/_all.sass'
@import '~bulma/sass/layout/section.sass'
@import '~bulma/sass/helpers/color.sass'
@import '~bulma/sass/helpers/spacing.sass'
@import '~bulma/sass/helpers/visibility.sass'
@import '~bulma/sass/helpers/typography.sass'
@import '~bulma/sass/helpers/flexbox.sass'
@import '~bulma/sass/helpers/position.sass'

$tooltip-radius: 6px
$popover-max-width: 20rem
@import '@creativebulma/bulma-tooltip'
@import 'bulma-popover'

=spacing-helpers($suffix: '')
	$suffix: if($suffix == '', '', '-' + $suffix)
	@each $property, $shortcut in $spacing-shortcuts
		@each $name, $value in $spacing-values
			@if $property == 'padding' and $value == 'auto'
				// Exclude padding value auto
			@else
				// All directions
				.#{$shortcut}-#{$name}#{$suffix}
					#{$property}: $value !important
				// Cardinal directions
				@each $direction, $direction-suffix in $spacing-directions
					.#{$shortcut}#{$direction-suffix}-#{$name}#{$suffix}
						#{$property}-#{$direction}: $value !important
				// Horizontal axis
				@if $spacing-horizontal != null
					.#{$shortcut}#{$spacing-horizontal}-#{$name}#{$suffix}
						#{$property}-left: $value !important
						#{$property}-right: $value !important
				// Vertical axis
				@if $spacing-vertical != null
					.#{$shortcut}#{$spacing-vertical}-#{$name}#{$suffix}
						#{$property}-top: $value !important
						#{$property}-bottom: $value !important
@include spacing-helpers('')

+mobile
	@include spacing-helpers('mobile')

+mobile
	@include spacing-helpers('mobile-only')

+tablet
	@include spacing-helpers('tablet')

+tablet-only
	@include spacing-helpers('tablet-only')

+desktop
	@include spacing-helpers('desktop')

+desktop-only
	@include spacing-helpers('desktop-only')
// custom css
.App, #root
	height: 100%
.Body
	padding-top: calc($navbar-height + 2.33rem)
	height: 100%
@include mobile
	.Body
		padding-top: calc($navbar-height + 1.2rem)
		height: 100%
.full-height
	height: 100%
.tx
	border: 1px solid $yellow
code
	background: transparent
.divider
	border-bottom: 1px solid $grey-light
.rounded
	border-radius: 16px
.rounded-sm
	border-radius: 8px
.rounded-sm-tl
	border-top-left-radius: 8px
.rounded-sm-bl
	border-bottom-left-radius: 8px
.rounded-sm-br
	border-bottom-right-radius: 8px
.rounded-lg
	border-radius: 20px
.rounded-xl
	border-radius: 40px
.rounded-lg-top
	border-top-left-radius: 20px
	border-top-right-radius: 20px
.rounded-lg-bottom
	border-bottom-left-radius: 20px
	border-bottom-right-radius: 20px
.rounded-full
	border-radius: 50%
.border-light
	border: 1px solid $grey-lighter
.border-none
	border: none
.border-grey
	border: 1px solid $grey
.border-dashed-dark
	border: 2px dashed $grey
.flex-1
	flex: 1 0 0
.flex-2
	flex: 2 0 0
.has-background-orange
	background-color: $orange
.has-background-light-grey
	background-color: $light-grey
.has-background-yellow
	background-color: $yellow
	&.button
		border: none !important
		&:hover
			color: black
		&.vote-button:hover, &.has-button-border-hover:hover
			color: black
			border: 1px solid rgba(0, 0, 0, 0.4) !important
.button.is-disabled
	pointer-events: none
	opacity: 0.5
.button.border-light:hover
	border-color: $black
.leading-tight
	line-height: 1
.cursor-pointer
	cursor: pointer
.header-spacing
	padding-bottom: 1rem
	padding-top: 1rem
.message-container, .communities
	margin-bottom: 2.5rem
@include mobile
	.header-spacing
		padding-bottom: 7px
		padding-top: 7px
	.section
		padding-top: 1.57rem !important
		padding-bottom: 3rem
		padding-right: 1.5rem
		padding-left: 1.5rem
	.message-container, .communities
		margin-bottom: 1.5rem
// custom radio buttons
label > input[type="radio"]
	display: none
label > input[type="radio"] + *::before
	content: ""
	display: inline-block
	vertical-align: middle
	width: 1rem
	height: 1rem
	margin-right: 0.5rem
	border-radius: 50%
	border-style: solid
	border-width: 0.1rem
	border-color: gray
label > input[type="radio"]:checked + *
	color: $yellow
label > input[type="radio"]:checked + *::before
	background: radial-gradient($yellow 0%, $yellow 40%, transparent 50%, transparent)
	border-color: $yellow
label > input[type="radio"].is-chosen + *::before, .is-button-chosen
	// green checkmark image
	background-image: url('data:image/svg+xml;base64,PHN2ZyB3aWR0aD0iMjQiIGhlaWdodD0iMjQiIHZpZXdCb3g9IjAgMCAyNCAyNCIgZmlsbD0ibm9uZSIgeG1sbnM9Imh0dHA6Ly93d3cudzMub3JnLzIwMDAvc3ZnIj4KPGNpcmNsZSBjeD0iMTIiIGN5PSIxMiIgcj0iMTIiIGZpbGw9IiMwRTVCMjAiLz4KPHBhdGggZD0iTTE4LjEyOTMgNy40NzkyOEMxNy45NjE1IDcuMzU5IDE3Ljc1MjkgNy4zMTAyOSAxNy41NDkyIDcuMzQzODZDMTcuMzQ1NSA3LjM3NzQ0IDE3LjE2MzUgNy40OTA1NCAxNy4wNDMyIDcuNjU4M0w5Ljc2MDE2IDE0LjY5OUw3LjMyOTAyIDEyLjI2NThDNy4xODMwNyAxMi4xMTk4IDYuOTg1MDkgMTIuMDM3NyA2Ljc3ODYzIDEyLjAzNzdDNi41NzIxNyAxMi4wMzc2IDYuMzc0MTUgMTIuMTE5NiA2LjIyODEzIDEyLjI2NTVDNi4wODIxMSAxMi40MTE1IDYuMDAwMDUgMTIuNjA5NSA2IDEyLjgxNTlDNS45OTk5NSAxMy4wMjI0IDYuMDgxOTIgMTMuMjIwNCA2LjIyNzg3IDEzLjM2NjRMOS4zMDc2NyAxNi40NDU3QzkuMzg4NTIgMTYuNTIzNSA5LjQ4NSAxNi41ODMyIDkuNTkwNyAxNi42MjA5QzkuNjk2NCAxNi42NTg2IDkuODA4OTEgMTYuNjczMyA5LjkyMDc1IDE2LjY2NDJDMTAuMDMyNiAxNi42NTUxIDEwLjE0MTIgMTYuNjIyMyAxMC4yMzk0IDE2LjU2OEMxMC4zMzc2IDE2LjUxMzYgMTAuNDIzMSAxNi40MzkxIDEwLjQ5MDMgMTYuMzQ5MkwxOC4zMDgzIDguNTY1MzhDMTguNDI4NiA4LjM5NzYxIDE4LjQ3NzMgOC4xODg5MyAxOC40NDM4IDcuOTg1MjVDMTguNDEwMiA3Ljc4MTU3IDE4LjI5NzEgNy41OTk1NyAxOC4xMjkzIDcuNDc5MjhaIiBmaWxsPSJ3aGl0ZSIvPgo8L3N2Zz4K')
	background-size: contain
	width: 25px
	height: 25px
	border-color: transparent
	background-repeat: no-repeat
label > input[type="radio"].is-chosen + *::before
	background-color: white
.proposal-copy
	color: $grey
.proposal-copy ul
	padding-left: 2rem
.proposal-copy ul li
	padding-left: .5rem
	list-style: disc
	margin-bottom: 1rem
.proposal-copy a
	text-decoration: underline
	transition-property: all
	transition-timing-function: cubic-bezier(.4,0,.2,1)
	transition-duration: 0.15s
.proposal-copy a:hover
	filter: opacity(0.7)
	color: $link
header#navbar
	border-top: 4px solid $yellow
.navbar
	display: flex
	justify-content: space-between
	@include mobile
		.divider
			max-height: calc($navbar-height + 1.25rem) // prevent mismatch due to border
.navbar-end
	align-items: center
	display: flex
.navbar-item
	align-items: center
	display: flex
.navbar-start
	align-items: stretch
	display: flex
.navbar-burger
	display: none
hr
	border: 1px solid $grey-lightest
.vote-options.is-disabled
	opacity: 0.5
	pointer-events: none
.vote-options.is-disabled.is-voted
	opacity: 1
.dropdown.is-disabled
	background-color: rgba(239, 239, 239, 0.3)
	pointer-events: none
.join-community-button
	transition: all .3s
	.hide-eye
		display: none
	&:hover, &.is-active
		background: $yellow
		border-color: $black
	&.is-active:hover
		.eye
			display: none
		.hide-eye
			display: block
.join-community-cta
	position: absolute
	top: -50px
	opacity: 0
	transition: all .3s
	pointer-events: none
.join-community-cta::after
		position: absolute
		content: ""
		bottom: -15px
		left: 50%
		margin-left: -5px
		border-style: solid
		border-width: 10px 0 10px 10px
		border-color: transparent transparent transparent $black
		transform: rotate(90deg)
@include desktop
	.join-community-button:hover .join-community-cta
		opacity: 1
	
@media (min-width: 769px) and (max-width: 820px)
	.is-hidden-connect
		display: none
@media (min-width: 1024px)
	.container > .navbar .navbar-brand
		margin-left: 0 !important


@media (max-width: 769px)
	.section
		padding-right: 1rem
		padding-left: 1rem
	.navbar-burger
		display: block
		width: 1.25rem
		span
			height: 2px !important
	.navbar-start
		margin-bottom: 1rem
	a.navbar-item:hover
		background-color: transparent
		color: #4a4a4a
	.is-flex-direction-column-mobile
		flex-direction: column
	.is-justify-content-start-mobile
		justify-content: flex-start !important
	.p-0-mobile
		padding: 0 !important
	.mb-4-mobile
		margin-bottom: 1rem !important
	.wallet-connect
		&.button
			padding: 0.1em 0.5em
			height: auto
			color: #000000 !important
.tabs
	&.tabs-community
		margin-bottom: 0px
.tabs a
	border-bottom-color: #dbdbdb
	border-bottom-style: none
	border-bottom-width: 0px
	&.tab-community
		border-bottom-width: 2px

.tabs li.is-active a
	border-bottom-color: #000000
	color: $black
	border-bottom-width: 3px
	border-bottom-style: solid
	&.tab-community
		border-bottom-color: transparent
		color: $black
		border-bottom-width: 2px
		border-bottom-style: solid

.medium-text
	font-size: 1.13rem !important
.small-text
	font-size: 0.88rem !important
.smaller-text
	font-size: 0.75rem !important
.smallest-text
	font-size: 10px

@import './components/StepByStep/StepByStep.sass'

// Styles for CommunityProposalList - begin
.blockies-wrapper
	border-radius: 133.333px
	max-height: 40px
	background-color: transparent
.blockies
	border-radius: 50%
	&.blockies-border
		border: 5px solid #F2F2F2
.rounded-top
	border-top-left-radius: 8px
	border-top-right-radius: 8px
.community-header-wrapper
	background-color: #F2F2F2
	width: 100%
	height: 300px
	max-height: 300px
.community-logo-mobile
	max-height: 85px
	max-width: 85px
.community-info
	padding: 19.5px 24px
	max-width: 225px
.community-content
	padding-top: 50px
.proposal-title
	font-size: 18px
	line-height: 120%
.proposal-body-text
	min-height: 92px
	height: 92px
.proposal-text-truncated
	line-height: 140%
	display: -webkit-box
	-webkit-box-orient: vertical
	-webkit-line-clamp: 3
	overflow: hidden
.proposal-status-label
	padding: 10px 20px !important
.proposal-body-spacing
	margin-bottom: 1.5rem !important
.proposal-status
	padding-right: 0 !important
	code span
		margin-right: 0 !important

@include desktop
	.spacing-left-panel
		padding-top: 2rem !important
		padding-right: 5rem !important
		padding-left: 5rem !important
	.spacing-right-panel
		padding-left: 8rem
		padding-top: 5rem
		padding-right: 8rem
	.text-description
		max-width: 260px
	.community-header
		width: 100%
		max-width: 960px
		padding-left: 0
		padding-right: 0

@include tablet-only
	.spacing-left-panel
		padding-top: 2rem !important
		padding-right: 2rem !important
		padding-left: 2rem !important
	.spacing-right-panel
		padding-left: 2.5rem !important
		padding-top: 2rem !important
		padding-right: 2.5rem !important
	.community-content
		margin-top: 0
		padding-top: 40px
	.proposal-card-footer
		padding-top: 0
	.mobile-status-label
		padding: 8px 20px !important
	.proposal-body-spacing
		margin-bottom: 0.75rem !important
	.proposal-body-text
		min-height: unset
		height: unset

@include mobile
	.spacing-left-panel
		padding: 40px 20px 0px 20px
	.spacing-right-panel
		padding: 24px 24px 0px 24px
	.community-content
		padding-top: 0
	.community-header-wrapper
		max-height: 150px
	.community-header
		flex-direction: column
		min-height: 288px
		padding-top: 40px !important // override App.sass !important
		padding-bottom: 40px
		justify-content: normal
	.community-logo-wrapper
		align-self: flex-start
	.community-info
		padding: 0px 24px 0px 24px
	.community-specific
		flex-grow: 0
		margin: 0
		margin-bottom: 12px
	.tabs-community-list
		justify-content: space-around !important
		border-bottom: none !important
	.proposal-title
		color: #000000
		font-weight: 400
		font-size: 18px
		line-height: 120%
	.proposal-card-footer
		padding-top: 0
	.proposal-status-label
		padding: 8px 20px !important
	.proposal-body-spacing
		margin-bottom: 0.75rem !important
	.proposal-body-text
		min-height: unset
		height: unset
// Styles for CommunityProposalList - end

.button.dropdown-item.is-active
	background-color: $grey
	color: $white !important
	border-radius: 0px

.button.dropdown-item:hover
	background-color: $grey-lighter
	border-radius: 0px

@include desktop
	.is-panel-fixed
		position: fixed

@include	tablet
	.is-panel-fixed
		position: fixed

span[data-tooltip]
	border-bottom: 1px $border-color-light

.transition-all
	transition-property: all
	transition-timing-function: cubic-bezier(.4,0,.2,1)
	transition-duration: 0.15s

.wallet-connect.button.is-primary:hover, .button-vote:hover
	border-color: rgba(0, 0, 0, 0.4) !important
	border-width: 1px !important

.wallet-connect.button.is-primary
	color: #000000 !important

.community-card:hover, .proposal-card:hover, .strategy-selector:hover
	border-color: rgba(0, 0, 0, 0.4)
	border-width: 1px

.back-button:hover
	margin-left: -0.25rem
	color: rgba(0, 0, 0, 0.7) !important

.option-vote:hover
	border-color: rgba(0, 0, 0, 0.4)
	border-width: 1px

.navbar-item-hover:hover
	color: rgba(0, 0, 0, 0.7)

.button:hover
	color: $black

@keyframes pulse
	0%
		transform: scale(1)
		-ms-transform: scale(1)
		-webkit-transform: scale(1)
	100%
		transform: scale(1.3)
		-ms-transform: scale(1.3)
		-webkit-transform: scale(1.3)

@mixin loader
	transform-origin: 32px 32px
	animation: pulse 0.9s linear infinite alternate

#loader_1
	@include loader
	animation-delay: 0s
#loader_2
	@include loader
	animation-delay: 0.3s
#loader_3
	@include loader
	animation-delay: 0.6s

@keyframes fadein
	0%
		opacity: 0
	100%
		opacity: 1

.fade-in
	-webkit-animation: fadein 0.5s
	-moz-animation: fadein 0.5s
	-ms-animation: fadein 0.5s
	-o-animation: fadein 0.5s
	animation: fadein 0.5s

.fade-out
	-webkit-transition: opacity 0.3s ease-out
	-moz-transition: opacity 0.3s ease-out
	-ms-transition: opacity 0.3s ease-out
	-o-transition: opacity 0.3s ease-out
	opacity: 0	

.word-break
	word-break: break-word
.line-clamp-2
	display: -webkit-box
	-webkit-line-clamp: 2
	-webkit-box-orient: vertical
	overflow: hidden

.mx-loader
	margin-left: 0.1rem !important
	margin-right: 0.1rem !important
	word-break: break-all

// styles for comminity members
.table
	border-radius: 8px
	border-style: hidden
	box-shadow: 0 0 0 1px $light-grey
	td
		vertical-align: middle !important
		height: 64px !important
	thead th
		border-width: 0 0 1px !important
	.index-cell
		max-width: 44px
		width: 44px
		text-align: center !important

.pulse
	.title-text
		font-size: 18px
	.cell
		min-height: 215px
		display: flex
		flex-direction: column
		align-items: center
		justify-content: center
		background-color: $white-ter
		border-width: 3px
		border-style: solid
		border-color: white
		&.top-left
			border-top-left-radius: 24px
		&.top-right
			border-top-right-radius: 24px
		&.bottom-left
			border-bottom-left-radius: 24px
		&.bottom-right
			border-bottom-right-radius: 24px

.text-area
	resize: none

.mx-loader
	margin-left: 0.1rem !important
	margin-right: 0.1rem !important

.mx-button-loader
	margin-left: 0.3rem !important
	.button
		&.is-black
			border-width: 0px
		&.right
			border-bottom-right-radius: 8px
			border-top-right-radius: 8px
			border-bottom-left-radius: 0px
			border-top-left-radius: 0px
		&.left
			border-bottom-left-radius: 8px
			border-top-left-radius: 8px
			border-bottom-right-radius: 0px
			border-top-right-radius: 0px
		&.outlined
			color: grey
			border-color: grey
		&.outlined:hover
			color: black
			border-color: black
	.button:focus:not(:active), .button.is-focused:not(:active)
		box-shadow: none

.form-error-input-icon
	padding-right: 4.5rem !important
.form-error-input-border
	border-color: $danger  !important

.form-checkbox
	-webkit-appearance: none
	background-color: #fafafa
	border: 2px solid #757575
	padding: 7px
	border-radius: 3px

.form-checkbox:checked:after
	content: '\2714'
	font-size: 14px
	position: absolute
	top: 13px
	left: 3px
	color: rgb(74 74 74 / 90%)

@media (max-width: 421px)
	.form-checkbox:checked:after
		top: 20px !important

.image-caption-draft-js
	.public-DraftStyleDefault-block.public-DraftStyleDefault-ltr
		margin: 0px !important
		font-style: normal
		font-weight: 400
		font-size: 12px
		line-height: 140%
		color: #757575

// overwrite default conent from bulma
.content
	figure
		margin-left: 0em
		margin-right: 0em
		&:not(:first-child)
			margin-top: 0.5em
		&:not(:last-child)
			margin-bottom: 0.5em
.header-text
	font-size: 4.13rem
@include mobile
	.popover .popover-content
		max-width: 10rem !important
	.header-text
		font-size: 2.5rem
		line-height: 3rem !important
.wallet-connect-footer
	background-color: #F2F2F2

.star
	background-image: url(./assets/star-single.png)
	animation: star 0.5s linear
	background-size: contain
	border-color: transparent
	background-repeat: no-repeat

@keyframes star
	from
		transform: scale(0)
	to
		transform: scale(1)

.rdw-editor-toolbar
	border-radius: 8px !important

.wallet-connect-background
	z-index: 31
	background: rgba(0, 0, 0, 0.55)
	position: fixed
	width: 100vw
	height: 100vh
	top: 0
	right: 0
.wallet-connect-content
	z-index: 32

.modal-content-image-crop
	max-width: 400px !important	
	max-height: unset !important	
	&.banner-crop
		max-width: 474px !important	

input[type=range]
	-webkit-appearance: none // Hides the slider so that custom slider can be made 
	width: 100% // Specific width is required for Firefox.
	background: transparent //  Otherwise white in Chrome 

input[type=range].slider::-webkit-slider-thumb
	-webkit-appearance: none

input[type=range].slider:focus
	outline: none // Removes the blue border. You should probably do some kind of focus styling for accessibility reasons though.

input[type=range].slider::-ms-track
	width: 100%
	cursor: pointer
	/* Hides the slider so custom styles can be added */
	background: transparent
	border-color: transparent
	color: transparent

// thumb styles
input[type=range].slider::-webkit-slider-thumb 
	-webkit-appearance: none
	border: 1px solid #FBD84D
	height: 19px
	width: 19px
	border-radius: 3px
	background: #FBD84D
	cursor: pointer
	border-radius: 20px
	margin-top: -4.5px // You need to specify a margin in Chrome, but in Firefox and IE it is automatic

input[type=range].slider::-moz-range-thumb
	border: 1px solid #FBD84D
	height: 19px
	width: 19px
	border-radius: 20px
	background: #FBD84D
	cursor: pointer

input[type=range].slider::-ms-thumb
	height: 19px
	width: 19px
	border-radius: 20px
	background: #FBD84D
	cursor: pointer

input[type=range].slider::-webkit-slider-runnable-track
	width: 100%
	height: 10px
	cursor: pointer
	background: #fbd84d7a
	border-radius: 10px

input[type=range].slider::-moz-range-track
	width: 100%
	height: 10px
	cursor: pointer
	background: #fbd84d7a
	border-radius: 10px

input[type=range].slider::-ms-track
	width: 100%
	height: 10px
	cursor: pointer
	background: transparent
	border-color: transparent
	border-width: 10px 0
	color: transparent

input[type=range].slider::-ms-fill-lower
	background: #fbd84d7a
	border-radius: 10px

input[type=range].slider::-ms-fill-upper
	background: #fbd84d7a
	border-radius: 10px

@media screen and (min-width: 1408px)
.container:not(.is-max-desktop):not(.is-max-widescreen) 
	max-width: 1220px	

@media (max-width: 1300px)	
	.commmunity-header-container
		padding-top: 0px

@media (min-width: 1300px)	
	.commmunity-header-container
		padding-top: 1rem
	.community-header-wrapper	
		border-radius: 16px
		background-size: contain !important

<<<<<<< HEAD
.modal-error
=======
.c-modal
>>>>>>> 366de0b1
	display: flex
	flex-direction: column
	width: 400px
	border-radius: 16px
	background-color: white
<<<<<<< HEAD
	padding: 29px 24px 32px 24px
	.modal-error-header
=======
	.spacing-header
		padding: 29px 24px 0px 24px
	.spacing-message
		padding-right: 24px
		padding-left: 24px
		padding-top: 15px
	.spacing-footer
		padding: 0px 24px 32px 24px		
	.c-modal-header
>>>>>>> 366de0b1
		display: flex
		flex-grow: 1
		align-items: center
		padding-bottom: 22px
		border-bottom: 1px solid hsl(0deg, 0%, 71%)
<<<<<<< HEAD
	.modal-error-title
=======
	.c-modal-title
>>>>>>> 366de0b1
		display: flex
		flex-grow: 1
		font-weight: 500
		font-size: 24px
		line-height: 120%
		padding: 0px 8px
<<<<<<< HEAD
	.modal-error-message
		display: flex
		align-items: center
		padding-top: 15px
		color: $grey
	.modal-error-footer
		display: flex
		padding-top: 24px	
=======
	.c-modal-message
		display: flex
		align-items: center
		color: $grey
	.c-modal-footer
		display: flex
		padding-top: 24px	

.search-container
	min-height: 214px
.search-input
	width: 480px		
.pill-border
	border: 2px solid
.pill-border-disabled
	border: 2px solid #BFBFBF
	color: #BFBFBF !important
.has-border-success
	border-color: $success
.has-border-danger
	border-color: $danger
.has-border-yellow
	border-color: $yellow
.has-border-orange
	border-color: $orange

@include mobile	
	.search-container
		min-height: 249px
	.search-input
		width: 100%	

.fade-proposal-description 
	position: absolute
	bottom: 1.5rem
	display: block
	width: 100%
	height: 200px
	background-image: linear-gradient(to bottom, rgba(255, 255, 255, 0), rgb(255, 255, 255) 100%)
>>>>>>> 366de0b1
<|MERGE_RESOLUTION|>--- conflicted
+++ resolved
@@ -845,20 +845,12 @@
 		border-radius: 16px
 		background-size: contain !important
 
-<<<<<<< HEAD
-.modal-error
-=======
 .c-modal
->>>>>>> 366de0b1
 	display: flex
 	flex-direction: column
 	width: 400px
 	border-radius: 16px
 	background-color: white
-<<<<<<< HEAD
-	padding: 29px 24px 32px 24px
-	.modal-error-header
-=======
 	.spacing-header
 		padding: 29px 24px 0px 24px
 	.spacing-message
@@ -868,33 +860,18 @@
 	.spacing-footer
 		padding: 0px 24px 32px 24px		
 	.c-modal-header
->>>>>>> 366de0b1
 		display: flex
 		flex-grow: 1
 		align-items: center
 		padding-bottom: 22px
 		border-bottom: 1px solid hsl(0deg, 0%, 71%)
-<<<<<<< HEAD
-	.modal-error-title
-=======
 	.c-modal-title
->>>>>>> 366de0b1
 		display: flex
 		flex-grow: 1
 		font-weight: 500
 		font-size: 24px
 		line-height: 120%
 		padding: 0px 8px
-<<<<<<< HEAD
-	.modal-error-message
-		display: flex
-		align-items: center
-		padding-top: 15px
-		color: $grey
-	.modal-error-footer
-		display: flex
-		padding-top: 24px	
-=======
 	.c-modal-message
 		display: flex
 		align-items: center
@@ -934,4 +911,3 @@
 	width: 100%
 	height: 200px
 	background-image: linear-gradient(to bottom, rgba(255, 255, 255, 0), rgb(255, 255, 255) 100%)
->>>>>>> 366de0b1
