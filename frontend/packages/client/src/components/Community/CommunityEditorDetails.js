--- conflicted
+++ resolved
@@ -10,7 +10,6 @@
 } from "./hooks/useFlowAddrValidator";
 import FadeIn from "components/FadeIn";
 
-<<<<<<< HEAD
 export const CommunityUsersForm = ({
   title,
   description,
@@ -56,24 +55,6 @@
               validateEachAddress &&
               addr?.length > 0 &&
               validateAddrInList(addrList, addr);
-=======
-const uniqueElements = (adminList) => {
-  const setList = new Set([
-    ...adminList.map((e) => e.addr.toLocaleLowerCase()),
-  ]);
-  return adminList.length === setList.size;
-};
-
-const hasValidAddresses = (list) => {
-  return list.every((el) => /0[x,X][a-zA-Z0-9]{16}$/gim.test(el.addr));
-};
-const listHasChanged = (adminList, admins) => {
-  const setList = new Set([...adminList.map((e) => e.addr)]);
-
-  if (admins.length !== setList.size) return true;
-
-  for (let admin of admins) if (!setList.has(admin)) return true;
->>>>>>> 09d1528a
 
             const isValid = validateAddr && validateAddr.isValid;
             const isInvalid = validateAddr && !validateAddr.isValid;
