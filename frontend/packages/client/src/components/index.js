--- conflicted
+++ resolved
@@ -3,11 +3,7 @@
 export { default as WalletConnect } from './WalletConnect';
 export { default as Message } from './Message';
 export { default as VotesList } from './VotesList';
-<<<<<<< HEAD
-export { ProposalInformation } from './ProposalInformation';
-=======
 export { ProposalInformation, CommunityName } from './ProposalInformation';
->>>>>>> 366de0b1
 export { default as StrategyModal } from './StrategyModal';
 export { default as StepByStep } from './StepByStep';
 export { default as StatusLabel } from './StatusLabel';
@@ -50,10 +46,6 @@
 export { default as Input } from './Input';
 export { default as TooltipMessage } from './TooltipMessage';
 export { default as FadeInOut } from './FadeInOut';
-<<<<<<< HEAD
-export { default as ErrorModal } from './ErrorModal';
-export { default as Pill } from './Pill';
-=======
 export {
   Error as ErrorModal,
   VoteConfirmation as VoteConfirmationModal,
@@ -66,5 +58,4 @@
 export { default as StyledStatusPill } from './StyledStatusPill';
 export { default as FilterPill } from './FilterPill';
 export { default as BrowseCommunityButton } from './BrowseCommunityButton';
->>>>>>> 366de0b1
 export * from './Proposal';