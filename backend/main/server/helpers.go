package server

import (
	"encoding/hex"
	"errors"
	"flag"
	"fmt"
	"net/http"
	"os"
	"strconv"
	"strings"
	"time"

	"github.com/DapperCollectives/CAST/backend/main/models"
	"github.com/DapperCollectives/CAST/backend/main/shared"
	"github.com/go-playground/validator/v10"
	"github.com/jackc/pgx/v4"
	"github.com/rs/zerolog/log"
	"github.com/thoas/go-funk"
)

var allowedFileTypes = []string{"image/jpg", "image/jpeg", "image/png", "image/gif"}

const (
	maxFileSize = 5 * 1024 * 1024 // 5MB
)

type Helpers struct {
	A *App
}

func (h *Helpers) Initialize(app *App) {
	h.A = app
}

func (h *Helpers) useStrategyTally(
	p models.Proposal,
	v []*models.VoteWithBalance,
) (models.ProposalResults, error) {

	s := h.initStrategy(*p.Strategy)
	if s == nil {
		return models.ProposalResults{}, errors.New("Strategy not found.")
	}

	proposalInitialized := models.NewProposalResults(p.ID, p.Choices)
	results, err := s.TallyVotes(v, proposalInitialized, &p)
	if err != nil {
		return models.ProposalResults{}, err
	}

	return results, nil
}

func (h *Helpers) useStrategyGetVotes(
	p models.Proposal,
	v []*models.VoteWithBalance,
) ([]*models.VoteWithBalance, error) {

	s := h.initStrategy(*p.Strategy)
	if s == nil {
		return nil, errors.New("Strategy not found.")
	}

	votesWithWeights, err := s.GetVotes(v, &p)
	if err != nil {
		return nil, err
	}

	return votesWithWeights, nil
}

func (h *Helpers) useStrategyGetVoteWeight(
	p models.Proposal,
	v *models.VoteWithBalance,
) (float64, error) {
	s := h.initStrategy(*p.Strategy)
	if s == nil {
		return 0, errors.New("Strategy not found.")
	}

	weight, err := s.GetVoteWeightForBalance(v, &p)
	if err != nil {
		return 0, err
	}

	return weight, nil
}

func (h *Helpers) useStrategyFetchBalance(
	v models.Vote,
	p models.Proposal,
	s Strategy,
) (models.VoteWithBalance, errorResponse) {

	emptyBalance := &models.Balance{
		Addr:        v.Addr,
		Proposal_id: p.ID,
	}

	if p.Block_height != nil {
		emptyBalance.BlockHeight = *p.Block_height
	}

	c := models.Community{ID: p.Community_id}
	if err := c.GetCommunityByProposalId(h.A.DB, p.ID); err != nil {
		return models.VoteWithBalance{}, errGetCommunity
	}

	strategy, err := c.GetStrategy(*p.Strategy)
	if err != nil {
		return models.VoteWithBalance{}, errStrategyNotFound
	}

	balance, err := s.FetchBalance(emptyBalance, &p)
	if err != nil {
		log.Error().Err(err).Msgf("User does not have the required balance %v.", v.Addr)
		errResponse := errInsufficientBalance
		errResponse.Details = fmt.Sprintf(errResponse.Details, *strategy.Threshold, *strategy.Contract.Name)
		return models.VoteWithBalance{}, errResponse
	}

	vb := models.VoteWithBalance{
		Vote:                    v,
		PrimaryAccountBalance:   &balance.PrimaryAccountBalance,
		SecondaryAccountBalance: &balance.SecondaryAccountBalance,
		StakingBalance:          &balance.StakingBalance,
	}

	return vb, nilErr
}

func (h *Helpers) fetchProposal(vars map[string]string, query string) (models.Proposal, error) {
	proposalId, err := strconv.Atoi(vars[query])
	if err != nil {
		msg := fmt.Sprintf("Invalid proposalId: %s", vars["proposalId"])
		log.Error().Err(err).Msg(msg)
		return models.Proposal{}, errors.New(msg)
	}

	p := models.Proposal{ID: proposalId}

	if err := p.GetProposalById(h.A.DB); err != nil {
		switch err.Error() {
		case pgx.ErrNoRows.Error():
			msg := fmt.Sprintf("Proposal with ID %d not found.", proposalId)
			return models.Proposal{}, errors.New(msg)
		default:
			return models.Proposal{}, err
		}
	}

	return p, nil
}

func (h *Helpers) uploadFile(r *http.Request) (interface{}, error) {
	file, handler, err := r.FormFile("file")
	if err != nil {
		log.Error().Err(err).Msg("FormFile Retrieval Error.")
		return nil, err
	}
	defer file.Close()

	// ensure mime type is allowed
	mime := handler.Header.Get("Content-Type")
	if !funk.Contains(allowedFileTypes, mime) {
		msg := fmt.Sprintf("Uploaded file type of '%s' is not allowed.", mime)
		log.Error().Msg(msg)
		return nil, errors.New(msg)
	}

	pin, err := h.A.IpfsClient.PinFile(file, handler.Filename)
	if err != nil {
		log.Error().Err(err).Msg("Error pinning file to IPFS.")
		return nil, err
	}

	resp := struct {
		Cid string `json:"cid"`
	}{
		Cid: pin.IpfsHash,
	}

	return resp, nil
}

func (h *Helpers) getPaginatedVotes(
	r *http.Request,
	p models.Proposal,
) (
	[]*models.VoteWithBalance,
	shared.PageParams,
	error,
) {

	pageParams := getPageParams(*r, 25)

	votes, totalRecords, err := models.GetVotesForProposal(
		h.A.DB,
		p.ID,
		*p.Strategy,
		pageParams,
	)
	if err != nil {
		return nil, shared.PageParams{}, err
	}

	pageParams.TotalRecords = totalRecords

	return votes, pageParams, nil
}

func (h *Helpers) processVote(addr string, p models.Proposal) (*models.VoteWithBalance, error) {
	vote, err := h.fetchVote(addr, p.ID)
	if err != nil {
		return nil, err
	}

	weight, err := h.useStrategyGetVoteWeight(p, vote)
	if err != nil {
		return nil, err
	}

	vote.Weight = &weight
	return vote, err
}

func (h *Helpers) fetchVote(addr string, id int) (*models.VoteWithBalance, error) {
	voteWithBalance := &models.VoteWithBalance{
		Vote: models.Vote{
			Addr:        addr,
			Proposal_id: id,
		}}

	if err := voteWithBalance.GetVote(h.A.DB); err != nil {
		switch err.Error() {
		case pgx.ErrNoRows.Error():
			msg := fmt.Sprintf("Vote not found.")
			return nil, errors.New(msg)
		default:
			return nil, err
		}
	}

	return voteWithBalance, nil
}

func (h *Helpers) processVotes(
	addr string,
	ids []int,
	pageParams shared.PageParams,
) (
	[]*models.VoteWithBalance,
	shared.PageParams,
	error,
) {
	votes, totalRecords, err := models.GetVotesForAddress(
		h.A.DB,
		addr,
		&ids,
		pageParams,
	)
	if err != nil {
		log.Error().Err(err).Msg("Error getting votes for address.")
		return nil, pageParams, err
	}

	var votesWithBalances []*models.VoteWithBalance

	for _, vote := range votes {
		proposal := models.Proposal{ID: vote.Proposal_id}
		if err := proposal.GetProposalById(h.A.DB); err != nil {
			switch err.Error() {
			case pgx.ErrNoRows.Error():
				msg := fmt.Sprintf("Proposal with ID %d not found.", vote.Proposal_id)
				return nil, pageParams, errors.New(msg)
			default:
				return nil, pageParams, err
			}
		}

		s := h.initStrategy(*proposal.Strategy)
		if s == nil {
			return nil, pageParams, errors.New("Strategy not found.")
		}

		weight, err := s.GetVoteWeightForBalance(vote, &proposal)
		if err != nil {
			return nil, pageParams, err
		}

		vote.Weight = &weight
		votesWithBalances = append(votesWithBalances, vote)
	}

	pageParams.TotalRecords = totalRecords

	return votesWithBalances, pageParams, nil
}

func (h *Helpers) createVote(r *http.Request, p models.Proposal) (*models.VoteWithBalance, errorResponse) {
	var v models.Vote
	if err := validatePayload(r.Body, &v); err != nil {
		log.Error().Err(err).Msg("Invalid request payload.")
		return nil, errIncompleteRequest
	}

	v.Proposal_id = p.ID

	// validate user hasn't already voted
	existingVote := models.Vote{Proposal_id: v.Proposal_id, Addr: v.Addr}
	if err := existingVote.GetVote(h.A.DB); err == nil {
		errResponse := errAlreadyVoted
		errResponse.Details = fmt.Sprintf(errResponse.Details, v.Addr, v.Proposal_id)
		log.Error().Msgf(errResponse.Details)
		return nil, errResponse
	}

	// check that proposal is live
	if os.Getenv("APP_ENV") != "DEV" {
		if !p.IsLive() {
			return nil, errInactiveProposal
		}
	}

	if errResponse := h.validateVote(p, v); errResponse != nilErr {
		return nil, errResponse
	}

	v.Proposal_id = p.ID

	s := h.initStrategy(*p.Strategy)
	if s == nil {
		return nil, errStrategyNotFound
	}

	voteWithBalance, errResponse := h.useStrategyFetchBalance(v, p, s)
	if errResponse != nilErr {
		return nil, errResponse
	}

	if errResponse := h.insertVote(voteWithBalance, p); errResponse != nilErr {
		return nil, errResponse
	}

	return &voteWithBalance, nilErr
}

func (h *Helpers) insertVote(v models.VoteWithBalance, p models.Proposal) errorResponse {
	weight, err := h.useStrategyGetVoteWeight(p, &v)
	if err != nil {
		log.Error().Err(err).Msgf("Error getting vote weight for address %s.", v.Addr)
		return errIncompleteRequest
	}

	c := models.Community{ID: p.Community_id}
	if err := c.GetCommunityByProposalId(h.A.DB, p.ID); err != nil {
		return errGetCommunity
	}

	strategy, err := c.GetStrategy(*p.Strategy)
	if err != nil {
		return errStrategyNotFound
	}

	if err = p.ValidateBalance(weight); err != nil {
		log.Error().Err(err).Msg("Account balance is too low to vote on this proposal.")
		errResponse := errInsufficientBalance
		errResponse.Details = fmt.Sprintf(errResponse.Details, *strategy.Threshold, *strategy.Contract.Name)
		return errResponse
	}

	// Include voucher in vote data when pinning
	ipfsVote := map[string]interface{}{
		"vote": v,
	}
	v.Cid, err = h.pinJSONToIpfs(ipfsVote)
	if err != nil {
		log.Error().Err(err).Msg("Error pinning proposal to IPFS.")
		return errCreateVote
	}

	if err := v.CreateVote(h.A.DB); err != nil {
		msg := fmt.Sprintf("Error creating vote for address %s.", v.Addr)
		log.Error().Err(err).Msg(msg)
		return errCreateVote
	}

	return nilErr
}

func (h *Helpers) validateVote(p models.Proposal, v models.Vote) errorResponse {

	// validate the user is not on community's blocklist
	if err := h.validateBlocklist(v.Addr, p.Community_id); err != nil {
		log.Error().Err(err).Msgf(fmt.Sprintf("Address %v is on blocklist for community id %v.\n", v.Addr, p.Community_id))
		return errForbidden
	}

	// validate choice exists on proposal
	if err := v.ValidateChoice(p); err != nil {
		log.Error().Err(err)
		return errIncompleteRequest
	}

	// If voucher is present
	if v.Voucher != nil {
		// Transaction Signature validation
		voucher := v.Voucher
		authorizer := voucher.Authorizers[0]

		v.Composite_signatures = shared.GetUserCompositeSignatureFromVoucher(voucher)

		// Validate authorizer
		if authorizer != v.Addr || authorizer != (*v.Composite_signatures)[0].Addr {
			err := errors.New("authorizer address must match voter address and envelope signer")
			log.Error().Err(err)
			return errIncompleteRequest
		}

		message := voucher.Arguments[0]["value"]

		messageBytes, err := hex.DecodeString(message)
		if err != nil {
			log.Error().Err(err)
			return errIncompleteRequest
		}

		// validate proper message format
		//<proposalId>:<choice>:<timestamp>
		if err := models.ValidateVoteMessage(string(messageBytes), p); err != nil {
			log.Error().Err(err)
			return errIncompleteRequest
		}

		// re-build message & composite signatures for validation
		// set v.Message as the encoded message, rather than the colon(:) delimited message above.
		// we can do this because we can always recover the tx arguments that make up the
		// colon delimited message by decoding this rlp encoded message
		v.Message = shared.EncodeMessageFromVoucher(voucher)

		if err := h.validateTxSignature(v.Addr, v.Message, v.Composite_signatures); err != nil {
			return errIncompleteRequest
		}
	} else {
		// validate proper message format
		// hex decode before validating
		if err := models.ValidateVoteMessage(v.Message, p); err != nil {
			log.Error().Err(err)
			return errIncompleteRequest
		}

		if err := h.validateUserSignature(v.Addr, v.Message, v.Composite_signatures); err != nil {
			return errIncompleteRequest
		}
	}

	return nilErr
}

func (h *Helpers) fetchCommunity(id int) (models.Community, error) {
	community := models.Community{ID: id}

	if err := community.GetCommunity(h.A.DB); err != nil {
		log.Error().Err(err)
		return models.Community{}, err
	}

	return community, nil
}

func (h *Helpers) searchCommunities(
	searchText string,
	filters string,
	pageParams shared.PageParams,
) (
	[]*models.Community,
	int,
	map[string]int,
	error,
) {
	filtersSlice := strings.Split(filters, ",")
	if searchText == "" {
		isSearch := true

		results, totalRecords, err := models.GetDefaultCommunities(
			h.A.DB,
			pageParams,
			filtersSlice,
			isSearch,
		)
		if err != nil {
			log.Error().Err(err)
			return nil, 0, nil, err
		}

		categoryCount, err := models.GetCategoryCount(h.A.DB, searchText)
		if err != nil {
			return []*models.Community{}, 0, nil, err
		}

		return results, totalRecords, categoryCount, nil
	} else {
		results, totalRecords, err := models.SearchForCommunity(
			h.A.DB,
			searchText,
			filtersSlice,
			pageParams,
		)
		if err != nil {
			return []*models.Community{}, 0, nil, err
		}

		categoryCount, err := models.GetCategoryCount(h.A.DB, searchText)
		if err != nil {
			return []*models.Community{}, 0, nil, err
		}

		return results, totalRecords, categoryCount, nil
	}
}

func (h *Helpers) createProposal(p models.Proposal) (models.Proposal, errorResponse) {
	if err := h.validateStrategyName(*p.Strategy); err != nil {
		fmt.Printf("Error validating strategy name: %v \n", err)
		return models.Proposal{}, errStrategyNotFound
	}

	if p.Voucher != nil {
		if err := h.validateUserViaVoucher(p.Creator_addr, p.Voucher); err != nil {
			return models.Proposal{}, errForbidden
		}
	} else {
		if err := h.validateUser(p.Creator_addr, p.Timestamp, p.Composite_signatures); err != nil {
			return models.Proposal{}, errForbidden
		}
	}

	community, err := h.fetchCommunity(p.Community_id)
	if err != nil {
		return models.Proposal{}, errIncompleteRequest
	}

	strategy, err := models.MatchStrategyByProposal(*community.Strategies, *p.Strategy)
	if err != nil {
		log.Error().Err(err).Msg("Community does not have this strategy available.")
<<<<<<< HEAD
		return models.Proposal{}, err
=======
		return models.Proposal{}, errIncompleteRequest
>>>>>>> 2638c626
	}

	// Set Min Balance/Max Weight to community defaults if not provided
	if p.Min_balance == nil {
		p.Min_balance = strategy.Contract.Threshold
	}
	if p.Max_weight == nil {
		p.Max_weight = strategy.Contract.MaxWeight
	}

<<<<<<< HEAD
=======
	if err := h.snapshot(&strategy, &p); err != nil {
		return models.Proposal{}, errIncompleteRequest
	}

>>>>>>> 2638c626
	if err := h.enforceCommunityRestrictions(community, p, strategy); err != nil {
		return models.Proposal{}, errIncompleteRequest
	}

	// Set Blockheight to latest sealed
	blockheight, err := h.A.FlowAdapter.GetCurrentBlockHeight()
	if err != nil {
		errMsg := "couldn't fetch current blockheight"
		log.Error().Err(err).Msg(errMsg)
<<<<<<< HEAD
		return models.Proposal{}, errors.New(errMsg)
=======
		return models.Proposal{}, errIncompleteRequest
>>>>>>> 2638c626
	}
	p.Block_height = &blockheight

	p.Cid, err = h.pinJSONToIpfs(p)
	if err != nil {
		log.Error().Err(err).Msg("IPFS error: " + err.Error())
		return models.Proposal{}, errIncompleteRequest
	}

	validate := validator.New()
	vErr := validate.Struct(p)
	if vErr != nil {
		log.Error().Err(vErr)
<<<<<<< HEAD
		return models.Proposal{}, errors.New("invalid proposal")
=======
		return models.Proposal{}, errIncompleteRequest
	}

	if os.Getenv("APP_ENV") == "PRODUCTION" {
		if strategy.Contract.Name != nil && p.Start_time.Before(time.Now().UTC().Add(time.Hour)) {
			p.Start_time = time.Now().UTC().Add(time.Hour)
		}
>>>>>>> 2638c626
	}

	if err := p.CreateProposal(h.A.DB); err != nil {
		return models.Proposal{}, errIncompleteRequest
	}

	return p, nilErr
}

func (h *Helpers) validateStrategyName(name string) error {
	if name == "" {
		return errors.New("Strategy name is required.")
	}

	for k, _ := range strategyMap {
		if name == k {
			return nil
		} else {
			continue
		}
	}

	return errors.New("Strategy not found.")
}

func (h *Helpers) enforceCommunityRestrictions(
	c models.Community,
	p models.Proposal,
	s models.Strategy,
) error {

	if *c.Only_authors_to_submit {
		if err := models.EnsureRoleForCommunity(h.A.DB, p.Creator_addr, c.ID, "author"); err != nil {
			errMsg := fmt.Sprintf("Account %s is not an author for community %d.", p.Creator_addr, p.Community_id)
			log.Error().Err(err).Msg(errMsg)
			return errors.New(errMsg)
		}
	} else {
		fmt.Println("Community does not require authors to submit proposals")

		threshold, err := strconv.ParseFloat(*c.Proposal_threshold, 64)
		if err != nil {
			log.Error().Err(err).Msg("Invalid proposal threshold")
			return errors.New("Invalid proposal threshold")
		}

		contract := shared.Contract{
			Name:        c.Contract_name,
			Addr:        c.Contract_addr,
			Public_path: c.Public_path,
			Threshold:   &threshold,
		}
		hasBalance, err := h.processTokenThreshold(p.Creator_addr, contract, *c.Contract_type)
		if err != nil {
			errMsg := "Error processing Token Threshold."
			log.Error().Err(err).Msg(errMsg)
			return errors.New(errMsg)
		}

		if !hasBalance {
			errMsg := "Insufficient token balance to create proposal."
			log.Error().Err(err).Msg(errMsg)
			return errors.New(errMsg)
		}
	}

	return nil
}

func (h *Helpers) createCommunity(payload models.CreateCommunityRequestPayload) (models.Community, error) {
	c := payload.Community

	if c.Voucher != nil {
		log.Info().Msgf("validate user via voucher %v \n", c.Voucher)
		if err := h.validateUserViaVoucher(c.Creator_addr, c.Voucher); err != nil {
			return models.Community{}, err
		}
	} else {
		if err := h.validateUser(c.Creator_addr, c.Timestamp, c.Composite_signatures); err != nil {
			return models.Community{}, err
		}
	}

	cid, err := h.pinJSONToIpfs(c)
	if err != nil {
		log.Error().Err(err).Msg("Error pinning JSON to IPFS.")
		return models.Community{}, err
	}
	c.Cid = cid

	validate := validator.New()
	vErr := validate.Struct(c)
	if vErr != nil {
		log.Error().Err(vErr).Msg("Invalid community.")
		return models.Community{}, err
	}

	if err := c.CreateCommunity(h.A.DB); err != nil {
		log.Error().Err(err).Msg("Database error creating community.")
		return models.Community{}, err
	}

	if err := h.processCommunityRoles(&c, &payload); err != nil {
		log.Error().Err(err).Msg("Error processing community roles.")
		return models.Community{}, err
	}

	return c, nil
}

func (h *Helpers) processCommunityRoles(
	c *models.Community,
	p *models.CreateCommunityRequestPayload,
) error {
	if err := models.GrantRolesToCommunityCreator(h.A.DB, c.Creator_addr, c.ID); err != nil {
		errMsg := "Database error adding community creator roles."
		log.Error().Err(err).Msg(errMsg)
		return errors.New(errMsg)
	}

	if p.Additional_admins != nil {
		for _, addr := range *p.Additional_admins {
			if err := models.GrantAdminRolesToAddress(h.A.DB, c.ID, addr); err != nil {
				log.Error().Err(err)
				return err
			}
		}
	}

	if p.Additional_authors != nil {
		for _, addr := range *p.Additional_authors {
			if err := models.GrantAuthorRolesToAddress(h.A.DB, c.ID, addr); err != nil {
				log.Error().Err(err)
				return err
			}
		}
	}

	return nil
}

func (h *Helpers) updateCommunity(id int, payload models.UpdateCommunityRequestPayload) (models.Community, error) {
	c, err := h.fetchCommunity(id)
	if err != nil {
		return models.Community{}, err
	}

	// validate is community creator
	// TODO: update to validating address is admin
	if err := c.CanUpdateCommunity(h.A.DB, payload.Signing_addr); err != nil {
		log.Error().Err(err)
		return models.Community{}, err
	}

	if payload.Voucher != nil {
		if err := h.validateUserViaVoucher(payload.Signing_addr, payload.Voucher); err != nil {
			log.Error().Err(err)
			return models.Community{}, err
		}
	} else {
		if err := h.validateUser(payload.Signing_addr, payload.Timestamp, payload.Composite_signatures); err != nil {
			log.Error().Err(err)
			return models.Community{}, err
		}
	}

	if err := c.UpdateCommunity(h.A.DB, &payload); err != nil {
		log.Error().Err(err)
		return models.Community{}, err
	}

	c, err = h.fetchCommunity(id)
	if err != nil {
		return models.Community{}, err
	}

	return c, nil
}

func (h *Helpers) removeUserRole(payload models.CommunityUserPayload) (int, error) {
	if payload.Voucher != nil {
		if err := h.validateUserViaVoucher(payload.Signing_addr, payload.Voucher); err != nil {
			log.Error().Err(err)
			return http.StatusForbidden, err
		}
	} else {
		if err := h.validateUser(payload.Signing_addr, payload.Timestamp, payload.Composite_signatures); err != nil {
			log.Error().Err(err)
			return http.StatusForbidden, err
		}
	}

	if payload.User_type == "member" {
		if payload.Addr == payload.Signing_addr {
			// If a member is removing themselves, remove all their other roles as well
			userRoles, err := models.GetAllRolesForUserInCommunity(h.A.DB, payload.Addr, payload.Community_id)
			if err != nil {
				log.Error().Err(err)
				return http.StatusInternalServerError, err
			}
			for _, userRole := range userRoles {
				if err := userRole.Remove(h.A.DB); err != nil {
					log.Error().Err(err)
					return http.StatusInternalServerError, err
				}
			}
		} else {
			// validate someone else is not removing a "member" role
			CANNOT_REMOVE_MEMBER_ERR := errors.New("Cannot remove another member from a community.")
			log.Error().Err(CANNOT_REMOVE_MEMBER_ERR)
			return http.StatusForbidden, CANNOT_REMOVE_MEMBER_ERR
		}
	}

	u := payload.CommunityUser

	if payload.User_type == "admin" {
		// validate signer is admin
		var adminUser = models.CommunityUser{Addr: payload.Signing_addr, Community_id: payload.Community_id, User_type: "admin"}
		if err := adminUser.GetCommunityUser(h.A.DB); err != nil {
			USER_MUST_BE_ADMIN_ERR := errors.New("User must be community admin.")
			log.Error().Err(err).Msg("Database error.")
			log.Error().Err(USER_MUST_BE_ADMIN_ERR)
			return http.StatusForbidden, USER_MUST_BE_ADMIN_ERR
		}
		// If the admin role is being removed, remove author role as well
		author := models.CommunityUser{Addr: u.Addr, Community_id: u.Community_id, User_type: "author"}
		if err := author.Remove(h.A.DB); err != nil {
			return http.StatusInternalServerError, err
		}
		// remove admin role
		if err := u.Remove(h.A.DB); err != nil {
			return http.StatusInternalServerError, err
		}
		// Otherwise, just remove the specified user role
	} else if err := u.Remove(h.A.DB); err != nil {
		return http.StatusInternalServerError, err
	}

	return http.StatusOK, nil
}

func (h *Helpers) createCommunityUser(payload models.CommunityUserPayload) (int, error) {
	// validate community_user payload fields
	validate := validator.New()
	vErr := validate.Struct(payload)
	if vErr != nil {
		errMsg := "Invalid community user."
		log.Error().Err(vErr).Msg(errMsg)
		return http.StatusBadRequest, errors.New(errMsg)
	}
	// validate user is allowed to create this user
	if payload.User_type != "member" {
		if payload.Signing_addr == payload.Addr {
			CANNOT_GRANT_SELF_ERR := errors.New("Users cannot grant themselves a privileged user_type.")
			log.Error().Err(CANNOT_GRANT_SELF_ERR)
			return http.StatusForbidden, CANNOT_GRANT_SELF_ERR
		}
		// If signing address is not user address, verify they have admin status in this community
		var communityAdmin = models.CommunityUser{Community_id: payload.Community_id, Addr: payload.Signing_addr, User_type: "admin"}
		if err := communityAdmin.GetCommunityUser(h.A.DB); err != nil {
			USER_MUST_BE_ADMIN_ERR := errors.New("User must be community admin to grant privileges.")
			log.Error().Err(err).Msg("Database error.")
			log.Error().Err(USER_MUST_BE_ADMIN_ERR)
			return http.StatusForbidden, USER_MUST_BE_ADMIN_ERR
		}
	}
	// only an account can add itself as a "member", unless an admin is granting
	// an address a privileged role
	if payload.User_type == "member" && payload.Addr != payload.Signing_addr {
		CANNOT_ADD_MEMBER_ERR := errors.New(
			"An account can only add itself as a community member, unless an admin is granting privileged role.",
		)
		log.Error().Err(CANNOT_ADD_MEMBER_ERR)
		return http.StatusForbidden, CANNOT_ADD_MEMBER_ERR
	}

	if payload.Voucher != nil {
		if err := h.validateUserViaVoucher(payload.Signing_addr, payload.Voucher); err != nil {
			log.Error().Err(err)
			return http.StatusForbidden, err
		}
	} else {
		if err := h.validateUser(payload.Signing_addr, payload.Timestamp, payload.Composite_signatures); err != nil {
			log.Error().Err(err)
			return http.StatusForbidden, err
		}
	}

	// check that community user doesnt already exist
	// should throw a "ErrNoRows" error
	u := payload.CommunityUser
	if err := u.GetCommunityUser(h.A.DB); err == nil {
		errMsg := fmt.Sprintf("Error: Address %s is already a %s of community %d.\n", u.Addr, u.User_type, u.Community_id)
		log.Error().Err(err).Msg(errMsg)
		return http.StatusBadRequest, errors.New(errMsg)
	}

	// Grant appropriate roles
	if u.User_type == "admin" {
		if err := models.GrantAdminRolesToAddress(h.A.DB, u.Community_id, u.Addr); err != nil {
			log.Error().Err(err)
			return http.StatusInternalServerError, err
		}
	} else if u.User_type == "author" {
		if err := models.GrantAuthorRolesToAddress(h.A.DB, u.Community_id, u.Addr); err != nil {
			return http.StatusInternalServerError, err
		}
	} else {
		// grant member role
		if err := u.CreateCommunityUser(h.A.DB); err != nil {
			log.Error().Err(err)
			return http.StatusInternalServerError, err
		}
	}

	return http.StatusCreated, nil
}

func (h *Helpers) updateAddressesInList(id int, payload models.ListUpdatePayload, action string) (int, error) {
	l := models.List{ID: id}

	// get current proposal from DB
	if err := l.GetListById(h.A.DB); err != nil {
		errMsg := fmt.Sprintf("Error querying list with id %v.", id)
		log.Error().Err(err).Msg(errMsg)
		return http.StatusInternalServerError, err
	}

	validate := validator.New()
	if vErr := validate.Struct(payload); vErr != nil {
		errMsg := "Remove from list validation error."
		if action == "add" {
			errMsg = "Add to list validation error."
		}
		log.Error().Err(vErr).Msg(errMsg)
		return http.StatusBadRequest, errors.New(errMsg)
	}

	if err := h.validateUserWithRole(payload.Signing_addr, payload.Timestamp, payload.Composite_signatures, l.Community_id, "admin"); err != nil {
		log.Error().Err(err)
		return http.StatusForbidden, err
	}

	if action == "remove" {
		l.RemoveAddresses(payload.Addresses)
	} else {
		l.AddAddresses(payload.Addresses)
	}

	cid, err := h.pinJSONToIpfs(l)
	if err != nil {
		log.Error().Err(err).Msg("IPFS error: " + err.Error())
		return http.StatusInternalServerError, errors.New("Error pinning JSON to IPFS.")
	}
	l.Cid = cid

	if err := l.UpdateList(h.A.DB); err != nil {
		errMsg := "Database error updating list."
		log.Error().Err(err).Msg(errMsg)
		return http.StatusInternalServerError, err
	}

	return http.StatusOK, nil
}

func (h *Helpers) createListForCommunity(payload models.ListPayload) (models.List, int, error) {
	if existingList, _ := models.GetListForCommunityByType(h.A.DB, payload.Community_id, *payload.List_type); existingList.ID > 0 {
		errMsg := fmt.Sprintf("List of type %s already exists for community %d.", *payload.List_type, payload.Community_id)
		return models.List{}, http.StatusBadRequest, errors.New(errMsg)
	}

	// validate payload fields
	validate := validator.New()
	if vErr := validate.Struct(payload); vErr != nil {
		errMsg := "Validation error in list payload."
		log.Error().Err(vErr).Msg(errMsg)
		return models.List{}, http.StatusBadRequest, errors.New(errMsg)
	}

	if err := h.validateUserWithRole(payload.Signing_addr, payload.Timestamp, payload.Composite_signatures, payload.Community_id, "admin"); err != nil {
		log.Error().Err(err)
		return models.List{}, http.StatusForbidden, err
	}

	l := payload.List

	cid, err := h.pinJSONToIpfs(l)
	if err != nil {
		log.Error().Err(err).Msg("IPFS error: " + err.Error())
		return models.List{}, http.StatusInternalServerError, errors.New("Error pinning JSON to IPFS.")
	}
	l.Cid = cid

	// create list
	if err := l.CreateList(h.A.DB); err != nil {
		return models.List{}, http.StatusInternalServerError, err
	}

	return l, http.StatusCreated, nil
}

func (h *Helpers) validateUserSignature(addr string, message string, sigs *[]shared.CompositeSignature) error {
	shouldValidateSignature := h.A.Config.Features["validateSigs"]

	if !shouldValidateSignature {
		return nil
	}

	hexMessage := hex.EncodeToString([]byte(message))
	if err := h.A.FlowAdapter.ValidateSignature(addr, hexMessage, sigs, "USER"); err != nil {
		return err
	}

	return nil
}

func (h *Helpers) validateTxSignature(addr string, message string, sigs *[]shared.CompositeSignature) error {
	shouldValidateSignature := h.A.Config.Features["validateSigs"]

	if !shouldValidateSignature {
		return nil
	}

	if err := h.A.FlowAdapter.ValidateSignature(addr, message, sigs, "TRANSACTION"); err != nil {
		return err
	}
	return nil
}

func (h *Helpers) validateBlocklist(addr string, communityId int) error {
	if !h.A.Config.Features["validateBlocklist"] {
		return nil
	}

	blockList, _ := models.GetListForCommunityByType(h.A.DB, communityId, "block")
	isBlocked := funk.Contains(blockList.Addresses, addr)

	isTest := flag.Lookup("test.v") != nil

	if isBlocked && !isTest {
		return errors.New("User does not have permission.")
	}
	return nil
}

// Need to move this to conditional middleware
func (h *Helpers) validateTimestamp(timestamp string, expiry int) error {
	if !h.A.Config.Features["validateTimestamps"] {
		return nil
	}
	// check timestamp and ensure no longer than expiry seconds has passed
	stamp, _ := strconv.ParseInt(timestamp, 10, 64)
	uxTime := time.Unix(stamp/1000, (stamp%1000)*1000*1000)
	diff := time.Now().UTC().Sub(uxTime).Seconds()
	if diff > float64(expiry) {
		err := errors.New("Timestamp on request has expired.")
		log.Error().Err(err).Msgf("expiry error: %v", diff)
		return err
	}
	return nil
}

func (h *Helpers) validateUser(addr, timestamp string, compositeSignatures *[]shared.CompositeSignature) error {

	if err := h.validateTimestamp(timestamp, 60); err != nil {
		return err
	}

	if err := h.validateUserSignature(addr, timestamp, compositeSignatures); err != nil {
		return err
	}

	return nil
}

func (h *Helpers) validateUserViaVoucher(addr string, voucher *shared.Voucher) error {
	timestamp := voucher.Arguments[0]["value"]
	if err := h.validateTimestamp(timestamp, 60); err != nil {
		return err
	}

	compositeSignatures := shared.GetUserCompositeSignatureFromVoucher(voucher)
	// Validate authorizer
	authorizer := voucher.Authorizers[0]
	if authorizer != addr || authorizer != (*compositeSignatures)[0].Addr {
		err := errors.New("authorizer address must match voter address and envelope signer")
		log.Error().Err(err)
		return err
	}
	// validate signature using encoded transaction payload as message
	message := shared.EncodeMessageFromVoucher(voucher)
	if err := h.validateTxSignature(addr, message, compositeSignatures); err != nil {
		return err
	}

	return nil
}

func (h *Helpers) validateUserWithRole(addr, timestamp string, compositeSignatures *[]shared.CompositeSignature, communityId int, role string) error {
	//print out all the params
	if err := h.validateTimestamp(timestamp, 60); err != nil {
		return err
	}
	if err := h.validateUserSignature(addr, timestamp, compositeSignatures); err != nil {
		return err
	}
	if err := models.EnsureRoleForCommunity(h.A.DB, addr, communityId, role); err != nil {
		errMsg := fmt.Sprintf("Account %s is not an author for community %d.", addr, communityId)
		log.Error().Err(err).Msg(errMsg)
		return err
	}

	return nil
}

func (h *Helpers) validateUserWithRoleViaVoucher(addr string, voucher *shared.Voucher, communityId int, role string) error {
	timestamp := voucher.Arguments[0]["value"]
	if err := h.validateTimestamp(timestamp, 60); err != nil {
		return err
	}

	compositeSignatures := shared.GetUserCompositeSignatureFromVoucher(voucher)
	// Validate authorizer
	authorizer := voucher.Authorizers[0]
	if authorizer != addr || authorizer != (*compositeSignatures)[0].Addr {
		err := errors.New("authorizer address must match voter address and envelope signer")
		log.Error().Err(err)
		return err
	}

	// validate signature using encoded transaction payload as message
	message := shared.EncodeMessageFromVoucher(voucher)
	if err := h.validateTxSignature(addr, message, compositeSignatures); err != nil {
		return err
	}
	if err := models.EnsureRoleForCommunity(h.A.DB, addr, communityId, role); err != nil {
		errMsg := fmt.Sprintf("Account %s is not an author for community %d.", addr, communityId)
		log.Error().Err(err).Msg(errMsg)
		return err
	}

	return nil
}

func (h *Helpers) processTokenThreshold(address string, c shared.Contract, contractType string) (bool, error) {
	var scriptPath string

	if contractType == "nft" {
		scriptPath = "./main/cadence/scripts/get_nfts_ids.cdc"
	} else {
		scriptPath = "./main/cadence/scripts/get_balance.cdc"
	}

	hasBalance, err := h.A.FlowAdapter.EnforceTokenThreshold(scriptPath, address, &c)
	if err != nil {
		return false, err
	}

	return hasBalance, nil
}

func (h *Helpers) initStrategy(name string) Strategy {
	s := strategyMap[name]
	if s == nil {
		return nil
	}

	s.InitStrategy(h.A.FlowAdapter, h.A.DB, h.A.DpsAdapter)

	return s
}

func (h *Helpers) pinJSONToIpfs(data interface{}) (*string, error) {
	shouldOverride := flag.Lookup("ipfs-override").Value.(flag.Getter).Get().(bool)
	if shouldOverride {
		dummyHash := "dummy-hash"
		return &dummyHash, nil
	}

	pin, err := h.A.IpfsClient.PinJson(data)
	if err != nil {
		return nil, err
	}
	return &pin.IpfsHash, nil
}

func (h *Helpers) appendFiltersToResponse(
	results []*models.Community,
	pageParams shared.PageParams,
	count map[string]int,
) (interface{}, error) {
	var filters []shared.SearchFilter
	var CATEGORIES = []string{
		"all",
		"dao",
		"social",
		"protocol",
		"creator",
		"nft",
		"collector",
	}

	var totalCount int
	for _, category := range CATEGORIES {
		if category == "all" {
			continue
		}
		filters = append(filters, shared.SearchFilter{
			Text:   category,
			Amount: count[category],
		})
		totalCount += count[category]
	}

	filters = append(filters, shared.SearchFilter{
		Text:   "all",
		Amount: totalCount,
	})

	paginatedResults := shared.GetPaginatedResponseWithPayload(results, pageParams)
	appendedResponse := struct {
		Filters []shared.SearchFilter    `json:"filters"`
		Results shared.PaginatedResponse `json:"results"`
	}{
		Filters: filters,
		Results: *paginatedResults,
	}

	return appendedResponse, nil
}

func validateContractThreshold(s []models.Strategy) error {
	for _, s := range s {
		if s.Threshold != nil {
			if *s.Threshold < 1 {
				return errors.New("Contract Threshold cannot be less than 1.")
			}
		}
	}
	return nil
}

func validateProposalThreshold(threshold string, onlyAuthorsToSubmit bool) error {
	propThreshold, err := strconv.ParseFloat(threshold, 64)
	if err != nil {
		return errors.New("Error Converting Proposal Threshold to Float.")
	}
	if !onlyAuthorsToSubmit && propThreshold < 1 {
		return errors.New("Proposal Threshold cannot be less than 1.")
	}
	return nil
}<|MERGE_RESOLUTION|>--- conflicted
+++ resolved
@@ -544,11 +544,7 @@
 	strategy, err := models.MatchStrategyByProposal(*community.Strategies, *p.Strategy)
 	if err != nil {
 		log.Error().Err(err).Msg("Community does not have this strategy available.")
-<<<<<<< HEAD
-		return models.Proposal{}, err
-=======
 		return models.Proposal{}, errIncompleteRequest
->>>>>>> 2638c626
 	}
 
 	// Set Min Balance/Max Weight to community defaults if not provided
@@ -559,13 +555,6 @@
 		p.Max_weight = strategy.Contract.MaxWeight
 	}
 
-<<<<<<< HEAD
-=======
-	if err := h.snapshot(&strategy, &p); err != nil {
-		return models.Proposal{}, errIncompleteRequest
-	}
-
->>>>>>> 2638c626
 	if err := h.enforceCommunityRestrictions(community, p, strategy); err != nil {
 		return models.Proposal{}, errIncompleteRequest
 	}
@@ -575,11 +564,7 @@
 	if err != nil {
 		errMsg := "couldn't fetch current blockheight"
 		log.Error().Err(err).Msg(errMsg)
-<<<<<<< HEAD
-		return models.Proposal{}, errors.New(errMsg)
-=======
 		return models.Proposal{}, errIncompleteRequest
->>>>>>> 2638c626
 	}
 	p.Block_height = &blockheight
 
@@ -593,9 +578,6 @@
 	vErr := validate.Struct(p)
 	if vErr != nil {
 		log.Error().Err(vErr)
-<<<<<<< HEAD
-		return models.Proposal{}, errors.New("invalid proposal")
-=======
 		return models.Proposal{}, errIncompleteRequest
 	}
 
@@ -603,7 +585,6 @@
 		if strategy.Contract.Name != nil && p.Start_time.Before(time.Now().UTC().Add(time.Hour)) {
 			p.Start_time = time.Now().UTC().Add(time.Hour)
 		}
->>>>>>> 2638c626
 	}
 
 	if err := p.CreateProposal(h.A.DB); err != nil {
