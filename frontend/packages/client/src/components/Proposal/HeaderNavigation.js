--- conflicted
+++ resolved
@@ -1,8 +1,8 @@
-<<<<<<< HEAD
-import { BackButton, JoinCommunityButton } from 'components';
-=======
-import { JoinCommunityButton, SubscribeCommunityButton } from 'components';
->>>>>>> 010c5153
+import {
+  BackButton,
+  JoinCommunityButton,
+  SubscribeCommunityButton,
+} from 'components';
 import { useMediaQuery, useVotesForAddress } from 'hooks';
 import ShareDropdown from './ShareDropdown';
 
