import React from "react";
import Loader from "./Loader";
import ProposalCard from "./ProposalsList/ProposalCard";

<<<<<<< HEAD
=======
const StyleForStatus = {
  closed: { opacity: 0.6 },
  cancelled: { opacity: 0.6 },
};

const EmptyPlaceHolder = ({ communityId }) => {
  return (
    <div className="is-flex is-flex-direction-column">
      <div className="border-light rounded-sm mb-5">
        <div className="px-5 py-5 proposal-body-spacing">
          <p
            className="has-text-weight-bold has-text-grey mb-4"
            style={{ fontSize: "18px" }}
          >
            Looks like there’s nothing to vote on yet...
          </p>
          <p className="has-text-grey mb-4 small-text">
            What will your community’s first proposal be?
          </p>
          <Link to={`/proposal/create?communityId=${communityId}`}>
            <p className="small-text">
              Click here to start creating a proposal now
            </p>
          </Link>
        </div>
      </div>
    </div>
  );
};
>>>>>>> 96e0e71f
const CommunityProposalList = ({
  proposalsList,
  initialLoading,
  activeProposals = [],
  filterValue,
  communityId,
} = {}) => {
  // filter with all value should show active and pending in one group and closed and cancelled in another group
  if (filterValue === "all") {
    const listIsEmpty =
      proposalsList?.length === 0 && activeProposals?.length === 0;
    return (
      <>
        {initialLoading && <Loader fullHeight />}
        {listIsEmpty && <EmptyPlaceHolder communityId={communityId} />}
        {/* If there's an element in any of the two lists they will render */}
        <div className="is-flex is-flex-direction-column">
          {(activeProposals ?? []).map((pr, i) => (<ProposalCard pr={pr} key={i} />))}
        </div>
        {proposalsList?.length !== 0 && (
          <div className="has-text-weight-bold is-uppercase mb-5">Closed</div>
        )}
        <div className="is-flex is-flex-direction-column">
          {(proposalsList ?? []).map((pr, i) => (<ProposalCard pr={pr} style={{ opacity: "50%" }} key={i} />))}
        </div>
      </>
    );
  }
  // all other filter status
  return (
    <>
      {initialLoading && <Loader fullHeight />}
      <div className="is-flex is-flex-direction-column">
        {(proposalsList ?? []).map((pr, i) => (<ProposalCard pr={pr} key={i} />))}
      </div>
    </>
  );
};

export default CommunityProposalList;<|MERGE_RESOLUTION|>--- conflicted
+++ resolved
@@ -1,13 +1,7 @@
 import React from "react";
+import { Link } from "react-router-dom";
 import Loader from "./Loader";
 import ProposalCard from "./ProposalsList/ProposalCard";
-
-<<<<<<< HEAD
-=======
-const StyleForStatus = {
-  closed: { opacity: 0.6 },
-  cancelled: { opacity: 0.6 },
-};
 
 const EmptyPlaceHolder = ({ communityId }) => {
   return (
@@ -33,7 +27,6 @@
     </div>
   );
 };
->>>>>>> 96e0e71f
 const CommunityProposalList = ({
   proposalsList,
   initialLoading,
