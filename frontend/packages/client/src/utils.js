<<<<<<< HEAD
import { formatDistance } from 'date-fns'
=======
import { customAlphabet } from "nanoid";
import { stateToHTML } from "draft-js-export-html";

const nanoid = customAlphabet("1234567890abcdef", 10);

export const generateSlug = nanoid;
>>>>>>> 61635f91

export const parseDateFromServer = (endTime) => {
  const dateTime = new Date(endTime);
  const end = dateTime.getTime();
  const now = Date.now();
  const diffFromNow = end - now;
  const diffDays = Math.ceil(Math.abs(diffFromNow) / (1000 * 60 * 60 * 24));
  const diffDuration = formatDistance(now, end); // for the proposalCardFooter
  return {
    date: dateTime,
    diffFromNow,
    diffDays,
    diffDuration,
  };
};

// returns date & time in one object
export const parseDateToServer = (date, time) => {
  const day = new Date(date);
  const hours = new Date(time);
  day.setHours(hours.getHours());
  day.setMinutes(hours.getMinutes());
  return day;
};

export const checkResponse = async (response) => {
  // The Promise returned from fetch() won't reject on HTTP error status even if the response is an HTTP 404 or 500.
  // Instead, as soon as the server responds with headers, the Promise will resolve normally
  // (with the ok property of the response set to false if the response isn't in the range 200–299),
  // and it will only reject on network failure or if anything prevented the request from completing.
  if (!response.ok) {
    const { status, statusText, url } = response;
    const { error } = response.json ? await response.json() : {};
    throw new Error(
      JSON.stringify({ status, statusText: error || statusText, url })
    );
  }
  return response.json();
};

export const isNotEmptyArray = (array) =>
  Array.isArray(array) && array.length > 0;

export function debounce(e, waitingTime = 300) {
  let timer;
  return (...i) => {
    clearTimeout(timer);
    timer = setTimeout(() => {
      e.apply(this, i);
    }, waitingTime);
  };
}
// for some reason, in emulator fcl this signature is nested two levels
// deep but on testnet fcl this is only nested one level deep
export const getSig = (sigArr) =>
  sigArr[0]?.signature?.signature ?? sigArr[0]?.signature;

export const getCompositeSigs = (sigArr) => {
  if (sigArr[0]?.signature?.signature) {
    return [sigArr[0].signature];
  }

  if (
    typeof sigArr === "string" &&
    sigArr.includes("Declined: No reason supplied")
  ) {
    return null;
  }
  return sigArr;
};

export function getReducedImg(image, newImageWidth = 150, fileName) {
  const canvas = document.createElement("canvas");
  // if image is bigger then scale
  const scale =
    image.width > newImageWidth ? (newImageWidth / image.width).toFixed(2) : 1;

  canvas.width = image.width * scale;
  canvas.height = image.height * scale;
  const ctx = canvas.getContext("2d");
  if (ctx) {
    ctx.drawImage(
      image,
      0,
      0,
      image.width,
      image.height,
      0,
      0,
      canvas.width,
      canvas.height
    );
  }
  return new Promise((resolve, reject) => {
    canvas.toBlob(
      (blobImage) => {
        if (blobImage) {
          const blobImageNoType = blobImage;
          //A Blob() is almost a File() - it's just missing the two properties below
          blobImageNoType.lastModifiedDate = new Date();
          blobImageNoType.name = fileName;
          const blobAsFile = blobImageNoType;
          return resolve({ imageFile: blobAsFile });
        }
        reject({ error: "Error while using blob" });
      },
      "image/jpeg",
      1
    );
  });
}

export const getProposalType = (choices) => {
  if (
    choices.length === 2 &&
    choices.every(
      (choice) =>
        choice.choiceImgUrl !== undefined && choice.choiceImgUrl !== null
    )
  ) {
    return "image";
  }
  return "text-based";
};

<<<<<<< HEAD
// Note: Does not currently return children
export const parseHTML = (body, tag, all) => {
  const parser = new DOMParser();
  const bodyDoc = parser.parseFromString(body, "text/html");
  const elsFound = bodyDoc.getElementsByTagName(tag);

  if (all) {
    const elArr = Array.from(elsFound);
    if (elArr.length === 0) return {};
    return elArr.map(el => el.getAttributeNames().reduce((acc, attr) => {
      acc[attr] = el.getAttribute(attr);
      return acc;
    }, {}));
  } else {
    const firstEl = Array.from(elsFound)[0];
    if (!firstEl) return {};
    return firstEl.getAttributeNames().reduce((acc, attr) => {
      acc[attr] = firstEl.getAttribute(attr);
      return acc;
    }, {});
  }
};
=======
export const customDraftToHTML = (content) => {
  const options = {
    blockRenderers: {
      "image-caption-block": (block) => {
        return (
          "<p style='font-size: 12px; color: #757575;' class='image-caption'>" +
          block.getText() +
          "</p>"
        );
      },
    },
    entityStyleFn: (entity) => {
      const entityType = entity.get("type").toLowerCase();
      if (entityType === "link") {
        const data = entity.getData();
        return {
          element: "a",
          attributes: {
            href: data.url,
            target: "_blank",
            rel: "noopener noreferrer",
          },
        };
      }
    },
  };
  return stateToHTML(content, options);
};

export const isValidAddress = (addr) => /0[x,X][a-zA-Z0-9]{16}$/gim.test(addr);
>>>>>>> 61635f91
<|MERGE_RESOLUTION|>--- conflicted
+++ resolved
@@ -1,13 +1,10 @@
-<<<<<<< HEAD
 import { formatDistance } from 'date-fns'
-=======
 import { customAlphabet } from "nanoid";
 import { stateToHTML } from "draft-js-export-html";
 
 const nanoid = customAlphabet("1234567890abcdef", 10);
 
 export const generateSlug = nanoid;
->>>>>>> 61635f91
 
 export const parseDateFromServer = (endTime) => {
   const dateTime = new Date(endTime);
@@ -133,7 +130,6 @@
   return "text-based";
 };
 
-<<<<<<< HEAD
 // Note: Does not currently return children
 export const parseHTML = (body, tag, all) => {
   const parser = new DOMParser();
@@ -156,7 +152,6 @@
     }, {});
   }
 };
-=======
 export const customDraftToHTML = (content) => {
   const options = {
     blockRenderers: {
@@ -186,5 +181,4 @@
   return stateToHTML(content, options);
 };
 
-export const isValidAddress = (addr) => /0[x,X][a-zA-Z0-9]{16}$/gim.test(addr);
->>>>>>> 61635f91
+export const isValidAddress = (addr) => /0[x,X][a-zA-Z0-9]{16}$/gim.test(addr);