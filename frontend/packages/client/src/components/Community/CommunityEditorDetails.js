--- conflicted
+++ resolved
@@ -36,11 +36,7 @@
           <div className="is-flex flex-1">
             <WrapperResponsive
               tag="h5"
-<<<<<<< HEAD
-              classNames="title is-6 mb-2"
-=======
               classNames="title is-6 mb-2 is-flex"
->>>>>>> 842a4ea4
               extraClassesMobile="mt-4"
             >
               {title}
