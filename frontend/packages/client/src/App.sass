@import url('https://fonts.googleapis.com/css?family=Arimo:regular,bold,italic&subset=latin,latin-ext')
@import url('https://fonts.googleapis.com/css?family=Roboto+Mono:regular,bold,italic&subset=latin,latin-ext')
@charset "utf-8"

// Set brand colors
$green: #0E5B20
$light-green: #00EF8B
$red: #B20D0D
$error-red: #B20D0D
$yellow: #FBD84D
$orange: #F4AF4A
$light-gray: #DCDCDC

// Update Bulma's global variables
$family-primary: "Arimo"
$family-secondary: "Arimo"
$family-code: "Roboto Mono"
$family-monospace: "Roboto Mono"
$title-family: $family-secondary
$body-color: black
$body-background-color: white
$primary: $yellow

// Update some of Bulma's component variables
$control-border-width: 2px
$input-border-color: transparent
$input-shadow: none
$button-background-color: transparent
$button-border-color: black
$button-color: black
$button-border-width: 1px
$button-hover-color: $yellow
$button-hover-border-color: $yellow
$title-size: 2.5rem
$progress-bar-background-color: $yellow
$input-color: black
$white-ter: #F2F2F2
$border-color-light: #DBDBDB

// Import only what you need from Bulma
@import '~bulma/sass/utilities/_all.sass'
@import '~bulma/sass/base/_all.sass'
@import '~bulma/sass/grid/_all.sass'
@import '~bulma/sass/elements/button.sass'
@import '~bulma/sass/elements/container.sass'
@import '~bulma/sass/elements/progress.sass'
@import '~bulma/sass/elements/title.sass'
@import '~bulma/sass/elements/table.sass'
@import '~bulma/sass/elements/content.sass'
@import '~bulma/sass/components/navbar.sass'
@import '~bulma/sass/components/modal.sass'
@import '~bulma/sass/components/tabs.sass'
@import '~bulma/sass/components/dropdown.sass'
@import '~bulma/sass/form/_all.sass'
@import '~bulma/sass/layout/section.sass'
@import '~bulma/sass/helpers/color.sass'
@import '~bulma/sass/helpers/spacing.sass'
@import '~bulma/sass/helpers/visibility.sass'
@import '~bulma/sass/helpers/typography.sass'
@import '~bulma/sass/helpers/flexbox.sass'

$tooltip-radius: 6px
$popover-max-width: 20rem
@import '@creativebulma/bulma-tooltip'
@import 'bulma-popover'

// custom css
.App, #root
	height: 100%
.Body
	padding-top: calc($navbar-height + 2rem)
	height: 100%
@include mobile
	.Body
		padding-top: calc($navbar-height + 1.25rem)
		height: 100%
.full-height
	height: 100%
.tx
	border: 1px solid $yellow
code
	background: transparent
.divider
	border-bottom: 1px solid $grey-light
.rounded-sm
	border-radius: 8px
.rounded-sm-tl
	border-top-left-radius: 8px
.rounded-sm-bl
	border-bottom-left-radius: 8px
.rounded-lg
	border-radius: 20px
.rounded-full
	border-radius: 50%
.border-light
	border: 1px solid $grey-lighter
.flex-1
	flex: 1 0 0
.flex-2
	flex: 2 0 0
.has-background-orange
	background-color: $orange
.has-background-yellow
	background-color: $yellow
	&.button
		border: none !important
		&:hover
			color: black
		&.vote-button:hover
			color: black
			border: 1px solid rgba(0, 0, 0, 0.4) !important
			transform: scale(1.01)
.button.is-disabled
	pointer-events: none
	opacity: 0.5
.button.border-light:hover
	border-color: $black
.leading-tight
	line-height: 1
.cursor-pointer
	cursor: pointer
.header-spacing
	padding-bottom: 1rem
	padding-top: 1rem
.message-container, .communities
	margin-bottom: 2.5rem
@include mobile
	.header-spacing
		padding-bottom: 10px
		padding-top: 10px
	.section
		padding-top: 1.57rem !important
		padding-bottom: 3rem
		padding-right: 1.5rem
		padding-left: 1.5rem
	.message-container, .communities
		margin-bottom: 1.5rem
// custom radio buttons
label > input[type="radio"]
	display: none
label > input[type="radio"] + *::before
	content: ""
	display: inline-block
	vertical-align: middle
	width: 1rem
	height: 1rem
	margin-right: 0.5rem
	border-radius: 50%
	border-style: solid
	border-width: 0.1rem
	border-color: gray
label > input[type="radio"]:checked + *
	color: $yellow
label > input[type="radio"]:checked + *::before
	background: radial-gradient($yellow 0%, $yellow 40%, transparent 50%, transparent)
	border-color: $yellow
label > input[type="radio"].is-chosen + *::before, .is-button-chosen
	// green checkmark image
	background-image: url('data:image/svg+xml;base64,PHN2ZyB3aWR0aD0iMjQiIGhlaWdodD0iMjQiIHZpZXdCb3g9IjAgMCAyNCAyNCIgZmlsbD0ibm9uZSIgeG1sbnM9Imh0dHA6Ly93d3cudzMub3JnLzIwMDAvc3ZnIj4KPGNpcmNsZSBjeD0iMTIiIGN5PSIxMiIgcj0iMTIiIGZpbGw9IiMwRTVCMjAiLz4KPHBhdGggZD0iTTE4LjEyOTMgNy40NzkyOEMxNy45NjE1IDcuMzU5IDE3Ljc1MjkgNy4zMTAyOSAxNy41NDkyIDcuMzQzODZDMTcuMzQ1NSA3LjM3NzQ0IDE3LjE2MzUgNy40OTA1NCAxNy4wNDMyIDcuNjU4M0w5Ljc2MDE2IDE0LjY5OUw3LjMyOTAyIDEyLjI2NThDNy4xODMwNyAxMi4xMTk4IDYuOTg1MDkgMTIuMDM3NyA2Ljc3ODYzIDEyLjAzNzdDNi41NzIxNyAxMi4wMzc2IDYuMzc0MTUgMTIuMTE5NiA2LjIyODEzIDEyLjI2NTVDNi4wODIxMSAxMi40MTE1IDYuMDAwMDUgMTIuNjA5NSA2IDEyLjgxNTlDNS45OTk5NSAxMy4wMjI0IDYuMDgxOTIgMTMuMjIwNCA2LjIyNzg3IDEzLjM2NjRMOS4zMDc2NyAxNi40NDU3QzkuMzg4NTIgMTYuNTIzNSA5LjQ4NSAxNi41ODMyIDkuNTkwNyAxNi42MjA5QzkuNjk2NCAxNi42NTg2IDkuODA4OTEgMTYuNjczMyA5LjkyMDc1IDE2LjY2NDJDMTAuMDMyNiAxNi42NTUxIDEwLjE0MTIgMTYuNjIyMyAxMC4yMzk0IDE2LjU2OEMxMC4zMzc2IDE2LjUxMzYgMTAuNDIzMSAxNi40MzkxIDEwLjQ5MDMgMTYuMzQ5MkwxOC4zMDgzIDguNTY1MzhDMTguNDI4NiA4LjM5NzYxIDE4LjQ3NzMgOC4xODg5MyAxOC40NDM4IDcuOTg1MjVDMTguNDEwMiA3Ljc4MTU3IDE4LjI5NzEgNy41OTk1NyAxOC4xMjkzIDcuNDc5MjhaIiBmaWxsPSJ3aGl0ZSIvPgo8L3N2Zz4K')
	background-size: contain
	width: 25px
	height: 25px
	border-color: transparent
	background-repeat: no-repeat
label > input[type="radio"].is-chosen + *::before
	background-color: white
.proposal-copy
	color: $grey
.proposal-copy ul
	padding-left: 2rem
.proposal-copy ul li
	padding-left: .5rem
	list-style: disc
	margin-bottom: 1rem
.proposal-copy a
	text-decoration: underline
	transition-property: all
	transition-timing-function: cubic-bezier(.4,0,.2,1)
	transition-duration: 0.15s
.proposal-copy a:hover
	filter: opacity(0.7)
	color: $link
.navbar
	display: flex
	justify-content: space-between
	@include mobile
		.divider
			max-height: calc($navbar-height + 1.25rem) // prevent mismatch due to border
.navbar-end
	align-items: center
	display: flex
.navbar-item
	align-items: center
	display: flex
.navbar-start
	align-items: stretch
	display: flex
.navbar-burger
	display: none
hr
	border: 1px solid $grey-lightest
.vote-options.is-disabled
	opacity: 0.5
	pointer-events: none
.vote-options.is-disabled.is-voted
	opacity: 1
.dropdown.is-disabled
	background-color: rgba(239, 239, 239, 0.3)
	pointer-events: none

@media (min-width: 1024px)
	.container > .navbar .navbar-brand
		margin-left: 0 !important

@media (max-width: 769px)
	.section
		padding-right: 1rem
		padding-left: 1rem
	.navbar-burger
		display: block
		width: 1.25rem
	.navbar-brand
		flex-direction: row-reverse
	.navbar-start
		margin-bottom: 1rem
	a.navbar-item:hover
		background-color: transparent
		color: #4a4a4a
	.is-flex-direction-column-mobile
		flex-direction: column
	.p-0-mobile
		padding: 0 !important
	.mb-4-mobile
		margin-bottom: 1rem !important
	.wallet-connect
		&.button
			padding: 0.1em 0.5em
			height: auto
			color: #000000 !important
.tabs
	&.tabs-community
		margin-bottom: 0px
.tabs a
	border-bottom-color: #dbdbdb
	border-bottom-style: none
	border-bottom-width: 0px
	&.tab-community
		border-bottom-width: 2px
		&:hover
			transform: scale(1.04)

.tabs li.is-active a
	border-bottom-color: $yellow
	color: $black
	border-bottom-width: 3px
	border-bottom-style: solid
	&.tab-community
		border-bottom-color: $light-green
		color: $black
		border-bottom-width: 2px
		border-bottom-style: solid

.small-text
	font-size: 0.88rem !important
.smaller-text
	font-size: 0.75rem !important
.has-text-back
	color: #000000 !important
.has-text-red
	color: $red

@import './components/StepByStep/StepByStep.sass'

// Styles for CommunityProposalList - begin
.blockies-wrapper
	border-radius: 133.333px
	max-height: 40px
.blockies
	border-radius: 133.333px
	border: 4px solid #F2F2F2
.rounded-top
	border-top-left-radius: 8px
	border-top-right-radius: 8px
.community-header-wrapper
	background-color: #F2F2F2
	width: 100%
	max-height: 248px
.community-logo-mobile
	max-height: 85px
	max-width: 85px
.community-info
	padding: 19.5px 24px
	max-width: 225px
.community-numbers
	color: #757575
	font-size: 14px
.community-content
	padding-top: 31px
.proposal-title
	font-size: 18px
	line-height: 120%
.proposal-body-text
	min-height: 92px
	height: 92px
.proposal-text-truncated
	line-height: 140%
	display: -webkit-box
	-webkit-box-orient: vertical
	-webkit-line-clamp: 3
	overflow: hidden
.proposal-status-label
	padding: 10px 20px !important
.proposal-body-spacing
	margin-bottom: 1.5rem !important
.proposal-status
	padding-right: 0 !important
	code span
		margin-right: 0 !important

@include desktop
	.spacing-left-panel
		padding-top: 2rem !important
		padding-right: 5rem !important
		padding-left: 5rem !important
	.spacing-right-panel
		padding-left: 8rem
		padding-top: 5rem
		padding-right: 8rem
	.text-description
		max-width: 260px
	.community-header
		width: 100%
		max-width: 960px
		padding-left: 0
		padding-right: 0

@include tablet-only
	.spacing-left-panel
		padding-top: 2rem !important
		padding-right: 2rem !important
		padding-left: 2rem !important
	.spacing-right-panel
		padding-left: 2.5rem !important
		padding-top: 2rem !important
		padding-right: 2.5rem !important
	.community-content
		margin-top: 0
		padding-top: 40px
	.proposal-card-footer
		padding-top: 0
	.mobile-status-label
		padding: 8px 20px !important
	.proposal-body-spacing
		margin-bottom: 0.75rem !important
	.proposal-body-text
		min-height: unset
		height: unset

@include mobile
	.spacing-left-panel
		padding: 40px 20px 0px 20px
	.spacing-right-panel
		padding: 24px 24px 0px 24px
	.community-numbers
		font-size: 16px
	.community-content
		padding-top: 0
		margin-top: -70px
	.community-header-wrapper
		max-height: 268px
	.community-header
		flex-direction: column
		min-height: 268px
		padding-top: 40px !important // override App.sass !important
		padding-bottom: 40px
		justify-content: normal
	.community-logo-wrapper
		align-self: flex-start
	.community-info
		padding: 0px 24px 0px 24px
	.community-specific
		flex-grow: 0
		margin: 0
		margin-bottom: 12px
	.tabs-community-list
		justify-content: space-around !important
		border-bottom: none !important
	.proposal-title
		color: #000000
		font-weight: 400
		font-size: 18px
		line-height: 120%
	.proposal-card-footer
		padding-top: 0
	.proposal-status-label
		padding: 8px 20px !important
	.proposal-body-spacing
		margin-bottom: 0.75rem !important
	.proposal-body-text
		min-height: unset
		height: unset
// Styles for CommunityProposalList - end

.button.dropdown-item.is-active
	background-color: $grey
	color: $white !important
	border-radius: 0px

.button.dropdown-item:hover
	background-color: $grey-lighter
	border-radius: 0px

@include desktop
	.is-panel-fixed
		position: fixed

@include	tablet
	.is-panel-fixed
		position: fixed

span[data-tooltip]
	border-bottom: 1px $border-color-light

.transition-all
	transition-property: all
	transition-timing-function: cubic-bezier(.4,0,.2,1)
	transition-duration: 0.15s

.wallet-connect.button.is-primary:hover, .button-vote:hover
	border-color: rgba(0, 0, 0, 0.4) !important
	border-width: 1px !important
	transform: scale(1.01)
.wallet-connect.button.is-primary
	color: #000000 !important

.community-card:hover, .proposal-card:hover
	border-color: rgba(0, 0, 0, 0.4)
	border-width: 1px
	transform: scale(1.01)

.tab-link:hover
	padding-left: 0.3rem
	transform: scale(1.04)

.back-button:hover
	margin-left: -0.25rem
	color: rgba(0, 0, 0, 0.7) !important

.option-vote:hover
	border-color: rgba(0, 0, 0, 0.4)
	border-width: 1px

.navbar-item-hover:hover
	transform: scale(1.1)
	color: rgba(0, 0, 0, 0.7)

.button:hover
	color: $black

@keyframes pulse
	0%
		transform: scale(1)
		-ms-transform: scale(1)
		-webkit-transform: scale(1)
	100%
		transform: scale(1.3)
		-ms-transform: scale(1.3)
		-webkit-transform: scale(1.3)

@mixin loader
	transform-origin: 32px 32px
	animation: pulse 0.9s linear infinite alternate

#loader_1
	@include loader
	animation-delay: 0s
#loader_2
	@include loader
	animation-delay: 0.3s
#loader_3
	@include loader
	animation-delay: 0.6s

@keyframes fadein
	0%
		opacity: 0
	100%
		opacity: 1

.fade-in
	-webkit-animation: fadein 0.5s
	-moz-animation: fadein 0.5s
	-ms-animation: fadein 0.5s
	-o-animation: fadein 0.5s
	animation: fadein 0.5s

.word-break-all
	word-break: break-all

.word-break
	word-break: break-word
.mx-loader
	margin-left: 0.1rem !important
	margin-right: 0.1rem !important
	word-break: break-all

// styles for comminity members
.table
	border-radius: 8px
	border-style: hidden
	box-shadow: 0 0 0 1px $light-gray
	td
		vertical-align: middle !important
		height: 64px !important
	.has-background-light-gray
		background-color: $light-gray
	thead th
		border-width: 0 0 1px !important
	.index-cell
		max-width: 44px
		width: 44px
		text-align: center !important
.word-break-all
	word-break: break-all

.pulse
	.title-text
		font-size: 18px
	.cell
		min-height: 215px
		display: flex
		flex-direction: column
		align-items: center
		justify-content: center
		background-color: $white-ter
		border-width: 3px
		border-style: solid
		border-color: white
		&.top-left
			border-top-left-radius: 24px
		&.top-right
			border-top-right-radius: 24px
		&.bottom-left
			border-bottom-left-radius: 24px
		&.bottom-right
			border-bottom-right-radius: 24px

.text-area
	resize: none

.mx-loader
	margin-left: 0.1rem !important
	margin-right: 0.1rem !important

.mx-button-loader
	margin-left: 0.3rem !important
	.button
		&.is-black
			border-width: 0px
		&.right
			border-bottom-right-radius: 8px
			border-top-right-radius: 8px
			border-bottom-left-radius: 0px
			border-top-left-radius: 0px
		&.left
			border-bottom-left-radius: 8px
			border-top-left-radius: 8px
			border-bottom-right-radius: 0px
			border-top-right-radius: 0px
		&.outlined
			color: grey
			border-color: grey
		&.outlined:hover
			color: black
			border-color: black
	.button:focus:not(:active), .button.is-focused:not(:active)
		box-shadow: none

.form-error-input-icon
	padding-right: 4.5rem !important	
.form-error-input-border
	border-color: $error-red  !important

.form-checkbox
	-webkit-appearance: none
	background-color: #fafafa
	border: 2px solid #757575
	padding: 7px
	border-radius: 3px

.form-checkbox:checked:after
	content: '\2714'
	font-size: 14px
	position: absolute
	top: 13px
	left: 3px
	color: rgb(74 74 74 / 90%)
.image-caption-draft-js
	.public-DraftStyleDefault-block.public-DraftStyleDefault-ltr
		margin: 0px !important
		font-family: 'Arimo'
		font-style: normal
		font-weight: 400
		font-size: 12px
		line-height: 140%
		color: #757575

// overwrite default conent from bulma
.content 
	figure
		margin-left: 0em
		margin-right: 0em
		&:not(:first-child)
			margin-top: 0.5em
		&:not(:last-child)
<<<<<<< HEAD
			margin-bottom: 0.5em
=======
			margin-bottom: 0.5em

@include mobile
	.popover .popover-content
		max-width: 10rem !important	
>>>>>>> 842a4ea4
<|MERGE_RESOLUTION|>--- conflicted
+++ resolved
@@ -613,12 +613,8 @@
 		&:not(:first-child)
 			margin-top: 0.5em
 		&:not(:last-child)
-<<<<<<< HEAD
-			margin-bottom: 0.5em
-=======
 			margin-bottom: 0.5em
 
 @include mobile
 	.popover .popover-content
-		max-width: 10rem !important	
->>>>>>> 842a4ea4
+		max-width: 10rem !important	