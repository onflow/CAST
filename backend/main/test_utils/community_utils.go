--- conflicted
+++ resolved
@@ -20,7 +20,14 @@
 	Next         int                    `json:"next"`
 }
 
-<<<<<<< HEAD
+type PaginatedResponseWithUserType struct {
+	Data         []models.CommunityUserType `json:"data"`
+	Start        int                        `json:"start"`
+	Count        int                        `json:"count"`
+	TotalRecords int                        `json:"totalRecords"`
+	Next         int                        `json:"next"`
+}
+
 var (
 	AdminAddr   = "0xf8d6e0586b0a20c7"
 	UserOneAddr = "0x01cf0e2f2f715450"
@@ -98,65 +105,6 @@
 		Terms_and_conditions_url: &termsAndConditions,
 	}
 )
-=======
-type PaginatedResponseWithUserType struct {
-	Data         []models.CommunityUserType `json:"data"`
-	Start        int                        `json:"start"`
-	Count        int                        `json:"count"`
-	TotalRecords int                        `json:"totalRecords"`
-	Next         int                        `json:"next"`
-}
-
-var AdminAddr = "0xf8d6e0586b0a20c7"
-var UserOneAddr = "0x01cf0e2f2f715450"
-
-var nameUpdated = "TestDAO - updated"
-var category = "dao"
-var logo = "toad.jpeg"
-var logoUpdated = "toad-updated.jpeg"
-var slug = "test-slug"
-var body = "<html>test body</html>"
-
-var banner = "banner"
-var website = "website"
-var twitter = "twitter"
-var github = "github"
-var discord = "discord"
-var instagram = "instagram"
-var termsAndConditions = "termsAndConditions"
-var contractName = "FlowToken"
-var contractAddr = "0x0ae53cb6e3f42a79"
-var publicPath = "flowTokenBalance"
-var threshold = 0.0000069
-
-var DefaultCommunity = models.Community{
-	Name:         "TestDAO",
-	Category:     &category,
-	Body:         &body,
-	Creator_addr: "<replace>",
-	Logo:         &logo,
-	Slug:         &slug,
-}
-
-var CommunityWithThreshold = models.Community{
-	Name:          "With Threshold",
-	Category:      &category,
-	Body:          &body,
-	Creator_addr:  "<replace>",
-	Logo:          &logo,
-	Slug:          &slug,
-	Contract_name: &contractName,
-	Contract_addr: &contractAddr,
-	Public_path:   &publicPath,
-	Threshold:     &threshold,
-}
-
-var UpdatedCommunity = models.Community{
-	Name: nameUpdated, Logo: &logoUpdated, Banner_img_url: &banner,
-	Website_url: &website, Twitter_url: &twitter, Github_url: &github, Discord_url: &discord,
-	Instagram_url: &instagram, Terms_and_conditions_url: &termsAndConditions,
-}
->>>>>>> 676802d3
 
 func (otu *OverflowTestUtils) GenerateCommunityPayload(signer string, payload *models.Community) *models.Community {
 
