<<<<<<< HEAD
import { Fragment } from 'react';
import { HomeFooter } from 'components';
import {
  BackButton,
  ConnectWalletPrompt,
  NotificationSettingsSection,
  SettingsSection,
} from 'components/Settings';
import { useMediaQuery, useNotificationService } from 'hooks';
=======
import { useNotificationServiceContext } from 'contexts/NotificationService';
>>>>>>> 5af0c767

export default function Settings() {
  const { notificationSettings } = useNotificationServiceContext();
  const { walletId } = notificationSettings;
<<<<<<< HEAD
  const notMobile = useMediaQuery();

  return (
    <Fragment>
      <div className="columns">
        <div
          className={`column is-one-third ${
            notMobile ? 'p-6' : 'px-5 pt-5 pb-3'
          }`}
        >
          <BackButton notMobile={notMobile} />
        </div>
        {walletId ? (
          <div className="column is-two-fifths">
            <SettingsSection />
            <NotificationSettingsSection />
          </div>
        ) : (
          <ConnectWalletPrompt />
        )}
      </div>
      <HomeFooter />
    </Fragment>
  );
=======

  if (!walletId) {
    return <h1>Please Connect to wallet first</h1>;
  }
  return <h1>settings page</h1>;
>>>>>>> 5af0c767
}<|MERGE_RESOLUTION|>--- conflicted
+++ resolved
@@ -1,5 +1,5 @@
-<<<<<<< HEAD
 import { Fragment } from 'react';
+import { useNotificationServiceContext } from 'contexts/NotificationService';
 import { HomeFooter } from 'components';
 import {
   BackButton,
@@ -7,15 +7,11 @@
   NotificationSettingsSection,
   SettingsSection,
 } from 'components/Settings';
-import { useMediaQuery, useNotificationService } from 'hooks';
-=======
-import { useNotificationServiceContext } from 'contexts/NotificationService';
->>>>>>> 5af0c767
+import { useMediaQuery } from 'hooks';
 
 export default function Settings() {
   const { notificationSettings } = useNotificationServiceContext();
   const { walletId } = notificationSettings;
-<<<<<<< HEAD
   const notMobile = useMediaQuery();
 
   return (
@@ -40,11 +36,4 @@
       <HomeFooter />
     </Fragment>
   );
-=======
-
-  if (!walletId) {
-    return <h1>Please Connect to wallet first</h1>;
-  }
-  return <h1>settings page</h1>;
->>>>>>> 5af0c767
 }