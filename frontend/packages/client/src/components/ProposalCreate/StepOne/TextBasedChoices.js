<<<<<<< HEAD
import React, { useEffect } from "react";
import { Bin } from "components/Svg";
import { getProposalType } from "utils";
import AddButton from "components/AddButton";
=======
import React, { useEffect } from 'react';
import { Plus, Bin } from 'components/Svg';
import { getProposalType } from 'utils';
>>>>>>> 40e55eb3

const TextBasedChoices = ({
  choices = [],
  onChoiceChange,
  onDestroyChoice,
  onCreateChoice,
  initChoices,
} = {}) => {
  useEffect(() => {
    if (getProposalType(choices) !== 'text-based') {
      initChoices([]);
    }
    // eslint-disable-next-line react-hooks/exhaustive-deps
  }, []);
  return (
    <>
      {choices?.map((choice, i) => (
        <div
          key={i}
          className="columns is-mobile p-0 m-0"
          style={{ position: 'relative' }}
        >
          <input
            type="text"
            placeholder="Enter choice name"
            value={choice.value}
            className="border-light rounded-sm p-3 mb-4 column is-full pr-6"
            key={i}
            onChange={(event) =>
              onChoiceChange({ value: event.target.value }, i)
            }
            autoFocus
          />
          <div
            className="cursor-pointer"
            style={{
              position: 'absolute',
              right: 15,
              top: 7,
            }}
            onClick={() => onDestroyChoice(i)}
          >
            <Bin />
          </div>
        </div>
      ))}
<<<<<<< HEAD
      <AddButton
        onAdd={onCreateChoice}
        className="mt-2"
        addText={`${choices?.length >= 1 ? "Another " : ""}Choice`}
      />
=======
      <div
        className="mt-2 cursor-pointer is-flex is-align-items-centered"
        onClick={onCreateChoice}
      >
        <Plus />{' '}
        <span className="ml-2">
          Add {`${choices?.length >= 1 ? 'Another ' : ''}`}Choice
        </span>
      </div>
>>>>>>> 40e55eb3
    </>
  );
};
export default TextBasedChoices;<|MERGE_RESOLUTION|>--- conflicted
+++ resolved
@@ -1,13 +1,7 @@
-<<<<<<< HEAD
-import React, { useEffect } from "react";
-import { Bin } from "components/Svg";
-import { getProposalType } from "utils";
-import AddButton from "components/AddButton";
-=======
 import React, { useEffect } from 'react';
-import { Plus, Bin } from 'components/Svg';
+import { Bin } from 'components/Svg';
 import { getProposalType } from 'utils';
->>>>>>> 40e55eb3
+import AddButton from 'components/AddButton';
 
 const TextBasedChoices = ({
   choices = [],
@@ -54,23 +48,11 @@
           </div>
         </div>
       ))}
-<<<<<<< HEAD
       <AddButton
         onAdd={onCreateChoice}
         className="mt-2"
-        addText={`${choices?.length >= 1 ? "Another " : ""}Choice`}
+        addText={`${choices?.length >= 1 ? 'Another ' : ''}Choice`}
       />
-=======
-      <div
-        className="mt-2 cursor-pointer is-flex is-align-items-centered"
-        onClick={onCreateChoice}
-      >
-        <Plus />{' '}
-        <span className="ml-2">
-          Add {`${choices?.length >= 1 ? 'Another ' : ''}`}Choice
-        </span>
-      </div>
->>>>>>> 40e55eb3
     </>
   );
 };
