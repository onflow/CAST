--- conflicted
+++ resolved
@@ -6,11 +6,7 @@
 import DropDown from "./Dropdown";
 import WrapperResponsive from "./WrapperResponsive";
 
-<<<<<<< HEAD
 export default function CommunityProposals({ communityId = 1 } = {}) {
-=======
-export default function CommunityProposals({ communityId }) {
->>>>>>> c9b26715
   const notMobile = useMediaQuery();
 
   const proposalFilterValues = Object.entries(FilterValues)
