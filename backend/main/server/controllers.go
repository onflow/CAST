--- conflicted
+++ resolved
@@ -261,13 +261,8 @@
 		return
 	}
 
-<<<<<<< HEAD
-	voteWithBalance, err := helpers.createVote(vote, proposal)
-	if err != nil {
-=======
-	vote, errResponse := helpers.createVote(r, proposal)
+	voteWithBalance, errResponse := helpers.createVote(vote, proposal)
 	if errResponse != nilErr {
->>>>>>> a53128f8
 		log.Error().Err(err).Msg("Error creating vote.")
 		respondWithError(w, errResponse)
 		return
