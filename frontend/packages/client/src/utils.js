--- conflicted
+++ resolved
@@ -1,12 +1,9 @@
-<<<<<<< HEAD
 import { customAlphabet } from "nanoid";
+import { stateToHTML } from "draft-js-export-html";
 
 const nanoid = customAlphabet("1234567890abcdef", 10);
 
 export const generateSlug = nanoid;
-=======
-import { stateToHTML } from "draft-js-export-html";
->>>>>>> 23276b06
 
 export const parseDateFromServer = (endTime) => {
   const dateTime = new Date(endTime);
