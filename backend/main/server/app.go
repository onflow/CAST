--- conflicted
+++ resolved
@@ -737,22 +737,8 @@
 		return
 	}
 
-<<<<<<< HEAD
 	fmt.Printf("COMMUNITY : %+v\n", community)
 
-	if community.Contract_name != nil {
-
-		//There may be some cases where public path and threshold are nill
-		//But a contract is still present
-		if community.Public_path == nil || community.Threshold == nil {
-			pathDefault := "none"
-			thresholdDefault := 0.00
-
-			community.Public_path = &pathDefault
-			community.Threshold = &thresholdDefault
-		}
-
-=======
 	if *community.Only_authors_to_submit {
 		if err := models.EnsureRoleForCommunity(a.DB, p.Creator_addr, communityId, "author"); err != nil {
 			errMsg := fmt.Sprintf("account %s is not an author for community %d", p.Creator_addr, p.Community_id)
@@ -761,7 +747,13 @@
 			return
 		}
 	} else {
->>>>>>> 5e403bc4
+		if community.Public_path == nil || community.Threshold == nil {
+			pathDefault := "none"
+			thresholdDefault := 0.00
+
+			community.Public_path = &pathDefault
+			community.Threshold = &thresholdDefault
+		}
 		var contract = &shared.Contract{
 			Name:        community.Contract_name,
 			Addr:        community.Contract_addr,
