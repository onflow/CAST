--- conflicted
+++ resolved
@@ -15,13 +15,6 @@
     overflow: 'hidden',
   };
 
-<<<<<<< HEAD
-  const { width: windowWidth } = useWindowDimensions();
-  const joinBtnPositions = useMemo(
-    () => ({
-      bigger: { top: "52px", right: "74px" },
-      smaller: { top: "144px", right: "332px" },
-=======
   const hoverClasses = !isComingSoon ? ' transition-all community-card' : '';
 
   const { width: windowWidth } = useWindowDimensions();
@@ -29,7 +22,6 @@
     () => ({
       bigger: { top: '52px', right: '74px' },
       smaller: { top: '144px', right: '332px' },
->>>>>>> 626c5c06
     }),
     []
   );
@@ -59,10 +51,9 @@
     }
   }, [joinBtnTopRight.top, windowWidth, bottomSpacer, joinBtnPositions]);
 
-<<<<<<< HEAD
   return (
     <>
-      <Link to={`/community/${id}?tab=about`} style={{ color: "inherit" }}>
+      <Link to={`/community/${id}?tab=about`} style={{ color: 'inherit' }}>
         <div className="is-flex is-flex-grow-1 rounded-sm border-light p-5 is-flex-direction-column transition-all community-card">
           <div className="columns is-multiline is-flex-grow-1 is-mobile">
             <div className="column is-narrow">
@@ -72,7 +63,7 @@
                   width: 96,
                   height: 96,
                   backgroundImage: `url(${logo})`,
-                  backgroundSize: "cover",
+                  backgroundSize: 'cover',
                 }}
               />
             </div>
@@ -92,66 +83,12 @@
           {bottomSpacer ? (
             <div
               className="columns is-flex-grow-1 is-mobile"
-              style={{ minHeight: "64px" }}
+              style={{ minHeight: '64px' }}
             />
           ) : null}
         </div>
       </Link>
-      <div style={{ position: "absolute", margin: 0, ...joinBtnTopRight }}>
-=======
-  const Body = (
-    <div
-      className={`is-flex is-flex-grow-1 rounded-sm border-light p-5 is-flex-direction-column${hoverClasses}`}
-    >
-      <div className="columns is-multiline is-flex-grow-1 is-mobile">
-        <div className="column is-narrow">
-          <div
-            className="border-light rounded-sm"
-            style={{
-              width: 96,
-              height: 96,
-              backgroundImage: `url(${logo})`,
-              backgroundSize: 'cover',
-            }}
-          />
-        </div>
-        <div className="column">
-          <WrapperResponsive
-            classNames="title mb-2"
-            extraClasses="is-4 pt-1"
-            extraClassesMobile="is-6 pt-2"
-          >
-            {name}
-          </WrapperResponsive>
-          {isComingSoon ? (
-            <ComingSoon />
-          ) : (
-            <p className="has-text-grey" style={descriptionStyle}>
-              {description}
-            </p>
-          )}
-        </div>
-      </div>
-      {bottomSpacer ? (
-        <div
-          className="columns is-flex-grow-1 is-mobile"
-          style={{ minHeight: '64px' }}
-        />
-      ) : null}
-    </div>
-  );
-
-  if (isComingSoon) {
-    return Body;
-  }
-
-  return (
-    <>
-      <Link to={`/community/${id}?tab=about`} style={{ color: 'inherit' }}>
-        {Body}
-      </Link>
       <div style={{ position: 'absolute', margin: 0, ...joinBtnTopRight }}>
->>>>>>> 626c5c06
         <JoinCommunityButton communityId={id} />
       </div>
     </>
