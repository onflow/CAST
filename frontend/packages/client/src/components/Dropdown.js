import React, { useState, forwardRef } from "react";
import { CaretDown } from "./Svg";

const DropDown = forwardRef(
  (
    {
      defaultValue,
      values = [],
      onSelectValue = () => {},
      disabled = false,
      label = "Select option",
      dropdownFull = true,
<<<<<<< HEAD
      isRight = false,
=======
      padding = "",
      margin = "",
>>>>>>> 61635f91
    } = {},
    ref
  ) => {
    if (
      defaultValue &&
      !values.find(({ value }) => value === defaultValue.value)
    ) {
      console.warn("DropDown: Default value is not included in values array");
    }
    const [isOpen, setIsOpen] = useState(false);
    const [innerValue, setInnerValue] = useState(defaultValue ?? { label });

    const openCloseDropdown = () => {
      setIsOpen((status) => !status);
    };

    const setValue =
      ({ label, value }) =>
      () => {
        setInnerValue({ label, value });
        onSelectValue(value);
        setIsOpen(false);
      };

    // use for click out on dropdown
    const closeOnBlur = () => {
      setIsOpen(false);
    };

    const spacingStyle = `${padding} ${margin}`.trim();
    return (
      <div
<<<<<<< HEAD
        className={`dropdown ${
          isRight ? "is-right " : ""
        }is-flex is-flex-grow-1${isOpen ? " is-active" : ""}`}
=======
        className={`dropdown is-right is-flex is-flex-grow-1 ${spacingStyle}${
          isOpen ? " is-active" : ""
        }`}
>>>>>>> 61635f91
        onBlur={closeOnBlur}
        aria-haspopup="true"
        aria-controls="dropdown-menu"
        data-testid="dropdown-menu"
      >
        <div
          className="dropdown-trigger columns m-0 is-flex-grow-1"
          style={{ maxWidth: "100%" }}
        >
          <button
            className={`button rounded-sm is-outlined border-light column m-0 py-0 px-3 is-full-mobile ${
              disabled ? "is-disabled" : ""
            }`}
            aria-haspopup="true"
            aria-controls="dropdown-menu"
            onClick={openCloseDropdown}
            data-testid="dropdown-button"
            ref={ref}
          >
            <div className="is-flex is-flex-grow-1 is-align-items-center is-justify-content-space-between has-text-grey small-text">
              <div
                className="is-flex"
                style={{
                  maxWidth: "calc(100% - 30px)",
                  overflow: "hidden",
                }}
              >
                {innerValue?.label}
              </div>
              <CaretDown className="has-text-black" />
            </div>
          </button>
        </div>
        <div
          className={`dropdown-menu column p-0 ${
            dropdownFull ? "is-full-mobile is-full" : ""
          }`}
          id="dropdown-menu"
          role="menu"
        >
          <div className="dropdown-content">
            {values.map((itemValue, index) => (
              <button
                className={`button is-white dropdown-item has-text-grey${
                  itemValue?.value === innerValue ? " is-active" : ""
                }`}
                onMouseDown={setValue(itemValue)}
                key={`drop-down-${index}`}
                data-testid={`item-${itemValue?.value}`}
              >
                {itemValue?.label}
              </button>
            ))}
          </div>
        </div>
      </div>
    );
  }
);
export default DropDown;<|MERGE_RESOLUTION|>--- conflicted
+++ resolved
@@ -10,12 +10,9 @@
       disabled = false,
       label = "Select option",
       dropdownFull = true,
-<<<<<<< HEAD
       isRight = false,
-=======
       padding = "",
       margin = "",
->>>>>>> 61635f91
     } = {},
     ref
   ) => {
@@ -48,15 +45,9 @@
     const spacingStyle = `${padding} ${margin}`.trim();
     return (
       <div
-<<<<<<< HEAD
         className={`dropdown ${
           isRight ? "is-right " : ""
         }is-flex is-flex-grow-1${isOpen ? " is-active" : ""}`}
-=======
-        className={`dropdown is-right is-flex is-flex-grow-1 ${spacingStyle}${
-          isOpen ? " is-active" : ""
-        }`}
->>>>>>> 61635f91
         onBlur={closeOnBlur}
         aria-haspopup="true"
         aria-controls="dropdown-menu"
