import yup from 'helpers/validation';

<<<<<<< HEAD
const formFieldsStepOne = [
  'name',
  'strategy',
  'body',
  'choices',
  'tabOption',
  'voteType',
];
const formFieldsStepTwo = ['startDate', 'endDate', 'startTime', 'endTime'];
=======
const formFieldsStepOne = ['name', 'body'];
const formFieldsStepTwo = [
  'strategy',
  'choices',
  'tabOption',
  'voteType',
  'maxWeight',
  'minBalance',
];
const formFieldsStepThree = ['startDate', 'endDate', 'startTime', 'endTime'];

const NAME_MAX_LENGTH = 128;
>>>>>>> 87b0a363

const StepOneSchema = yup.object().shape({
  name: yup
    .string()
    .trim()
    .required('Please enter a proposal title')
    .max(NAME_MAX_LENGTH, 'The maximum length for title is 128 characters'),
  body: yup.string().required('Please enter a proposal description'),
});

const StepTwoSchema = yup.object().shape({
  strategy: yup.string().required('Please select a strategy'),
  tabOption: yup.string().oneOf(['text-based', 'visual']),
  choices: yup
    .array()
    .of(
      yup.object({
        value: yup.string().required('Please enter option value'),
        choiceImgUrl: yup.string().nullable(),
      })
    )
    .when('tabOption', {
      is: 'visual',
      then: yup.array().of(
        yup.object({
          value: yup.string().required('Please enter option value'),
          choiceImgUrl: yup
            .string()
            .trim()
            .url('Image option is not valid')
            .required('Please upload an image'),
        })
      ),
    })
    .when('voteType', (voteType, schema) =>
      voteType === 'single-choice'
        ? schema.min(2, 'Please add a choice, minimum amount is two')
        : schema.min(3, 'Please add a choice, minimum amount is three')
    )
    .unique('value', 'Invalid duplicated option'),
  maxWeight: yup
    .string()
    .trim()
    .matches(
      /\s+$|^$|(^[0-9]+$)/,
      'Proposal maximum weight must be a valid number'
    ),
  minBalance: yup
    .string()
    .trim()
    .matches(
      /\s+$|^$|(^[0-9]+$)/,
      'Proposal minimum balance must be a valid number'
    ),
});

const StepThreeSchema = yup.object().shape({
  startDate: yup.date().required('Please provide a start date'),
  startTime: yup.date().required('Please provide a start time'),
  endDate: yup.date().required('Please provide an end date'),
  endTime: yup.date().required('Please provide an end time'),
});

const initialValues = (fields = []) =>
  Object.assign({}, ...fields.map((key) => ({ [key]: undefined })));

const stepOne = {
  Schema: StepOneSchema,
  initialValues: initialValues(formFieldsStepOne),
  formFields: formFieldsStepOne,
};

const stepTwo = {
  Schema: StepTwoSchema,
  initialValues: initialValues(formFieldsStepTwo),
  formFields: formFieldsStepTwo,
};

const stepThree = {
  Schema: StepThreeSchema,
  initialValues: initialValues(formFieldsStepThree),
  formFields: formFieldsStepThree,
};

export { stepOne, stepTwo, stepThree, NAME_MAX_LENGTH };<|MERGE_RESOLUTION|>--- conflicted
+++ resolved
@@ -1,29 +1,10 @@
 import yup from 'helpers/validation';
 
-<<<<<<< HEAD
-const formFieldsStepOne = [
-  'name',
-  'strategy',
-  'body',
-  'choices',
-  'tabOption',
-  'voteType',
-];
+const formFieldsStepOne = ['name', 'strategy', 'body', 'choices', 'tabOption'];
 const formFieldsStepTwo = ['startDate', 'endDate', 'startTime', 'endTime'];
-=======
-const formFieldsStepOne = ['name', 'body'];
-const formFieldsStepTwo = [
-  'strategy',
-  'choices',
-  'tabOption',
-  'voteType',
-  'maxWeight',
-  'minBalance',
-];
 const formFieldsStepThree = ['startDate', 'endDate', 'startTime', 'endTime'];
 
 const NAME_MAX_LENGTH = 128;
->>>>>>> 87b0a363
 
 const StepOneSchema = yup.object().shape({
   name: yup
@@ -58,18 +39,14 @@
         })
       ),
     })
-    .when('voteType', (voteType, schema) =>
-      voteType === 'single-choice'
-        ? schema.min(2, 'Please add a choice, minimum amount is two')
-        : schema.min(3, 'Please add a choice, minimum amount is three')
-    )
+    .min(2, 'Please add a choice, minimum amout is two')
     .unique('value', 'Invalid duplicated option'),
   maxWeight: yup
     .string()
     .trim()
     .matches(
       /\s+$|^$|(^[0-9]+$)/,
-      'Proposal maximum weight must be a valid number'
+      'Proposal maximun weight must be a valid number'
     ),
   minBalance: yup
     .string()
